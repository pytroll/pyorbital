--- conflicted
+++ resolved
@@ -29,11 +29,7 @@
 # - optimize !!!
 # - test !!!
 
-<<<<<<< HEAD
-from datetime import timedelta
-=======
 from __future__ import print_function
->>>>>>> 123adead
 
 import numpy as np
 from numpy import cos, sin, sqrt
@@ -215,20 +211,13 @@
 # END OF DIRTY STUFF
 
 
-<<<<<<< HEAD
+
 def compute_pixels(orb, sgeom, times, rpy=(0.0, 0.0, 0.0)):
     """Compute cartesian coordinates of the pixels in instrument scan.
     """
     if isinstance(orb, (list, tuple)):
         tle1, tle2 = orb
         orb = Orbital("mysatellite", line1=tle1, line2=tle2)
-=======
-def compute_pixels(tle, sgeom, times, rpy=(0.0, 0.0, 0.0)):
-    """Compute cartesian coordinates of the pixels in instrument scan.
-    """
-    (tle1, tle2) = tle
-    orb = Orbital("mysatellite", line1=tle1, line2=tle2)
->>>>>>> 123adead
 
     # get position and velocity for each time of each pixel
     pos, vel = orb.get_position(times, normalize=False)
