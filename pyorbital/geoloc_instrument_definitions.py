--- conflicted
+++ resolved
@@ -64,14 +64,11 @@
     # building the corresponding times array
     # times = (np.tile(scan_points * 0.000025 + 0.0025415, [scans_nb, 1])
     #         + np.expand_dims(offset, 1))
-<<<<<<< HEAD
-=======
 
     times = np.tile(scan_points * 0.000025, [scans_nb, 1])
     if apply_offset:
         offset = np.arange(scans_nb) * frequency
         times += np.expand_dims(offset, 1)
->>>>>>> 123adead
 
     times = np.tile(scan_points * 0.000025, [scans_nb, 1])
     if apply_offset:
