#!/usr/bin/env python
# -*- coding: utf-8 -*-

# Copyright (c) 2011, 2012, 2013, 2014, 2015.

# Author(s):

#   Esben S. Nielsen <esn@dmi.dk>
#   Adam Dybbroe <adam.dybbroe@smhi.se>
#   Martin Raspaud <martin.raspaud@smhi.se>

# This program is free software: you can redistribute it and/or modify
# it under the terms of the GNU General Public License as published by
# the Free Software Foundation, either version 3 of the License, or
# (at your option) any later version.

# This program is distributed in the hope that it will be useful,
# but WITHOUT ANY WARRANTY; without even the implied warranty of
# MERCHANTABILITY or FITNESS FOR A PARTICULAR PURPOSE.  See the
# GNU General Public License for more details.

# You should have received a copy of the GNU General Public License
# along with this program.  If not, see <http://www.gnu.org/licenses/>.

"""Module for computing the orbital parameters of satellites.
"""

import warnings
from datetime import datetime, timedelta

import numpy as np

<<<<<<< HEAD
from pyorbital import astronomy, dt2np, tlefile
=======
from pyorbital import astronomy, tlefile
>>>>>>> 123adead

ECC_EPS = 1.0e-6  # Too low for computing further drops.
ECC_LIMIT_LOW = -1.0e-3
ECC_LIMIT_HIGH = 1.0 - ECC_EPS  # Too close to 1
ECC_ALL = 1.0e-4

EPS_COS = 1.5e-12

NR_EPS = 1.0e-12

CK2 = 5.413080e-4
CK4 = 0.62098875e-6
E6A = 1.0e-6
QOMS2T = 1.88027916e-9
S = 1.01222928
S0 = 78.0
XJ3 = -0.253881e-5
XKE = 0.743669161e-1
XKMPER = 6378.135
XMNPDA = 1440.0
#MFACTOR = 7.292115E-5
AE = 1.0
SECDAY = 8.6400E4

F = 1 / 298.257223563  # Earth flattening WGS-84
A = 6378.137  # WGS84 Equatorial radius


SGDP4_ZERO_ECC = 0
SGDP4_DEEP_NORM = 1
SGDP4_NEAR_SIMP = 2
SGDP4_NEAR_NORM = 3

KS = AE * (1.0 + S0 / XKMPER)
A3OVK2 = (-XJ3 / CK2) * AE**3


class OrbitalError(Exception):
    pass


def get_observer_look(sat_lon, sat_lat, sat_alt, utc_time, lon, lat, alt):
    """Calculate observers look angle to a satellite.
    http://celestrak.com/columns/v02n02/

    utc_time: Observation time (datetime object)
    lon: Longitude of observer position on ground
    lat: Latitude of observer position on ground
    alt: Altitude above sea-level (geoid) of observer position on ground

    Return: (Azimuth, Elevation)
    """
    (pos_x, pos_y, pos_z), (vel_x, vel_y, vel_z) = astronomy.observer_position(
        utc_time, sat_lon, sat_lat, sat_alt)

    (opos_x, opos_y, opos_z), (ovel_x, ovel_y, ovel_z) = \
        astronomy.observer_position(utc_time, lon, lat, alt)

    lon = np.deg2rad(lon)
    lat = np.deg2rad(lat)

    theta = (astronomy.gmst(utc_time) + lon) % (2 * np.pi)

    rx = pos_x - opos_x
    ry = pos_y - opos_y
    rz = pos_z - opos_z

    sin_lat = np.sin(lat)
    cos_lat = np.cos(lat)
    sin_theta = np.sin(theta)
    cos_theta = np.cos(theta)

    top_s = sin_lat * cos_theta * rx + \
        sin_lat * sin_theta * ry - cos_lat * rz
    top_e = -sin_theta * rx + cos_theta * ry
    top_z = cos_lat * cos_theta * rx + \
        cos_lat * sin_theta * ry + sin_lat * rz

    az_ = np.arctan(-top_e / top_s)

    az_ = np.where(top_s > 0, az_ + np.pi, az_)
    az_ = np.where(az_ < 0, az_ + 2 * np.pi, az_)

    rg_ = np.sqrt(rx * rx + ry * ry + rz * rz)
    el_ = np.arcsin(top_z / rg_)

    return np.rad2deg(az_), np.rad2deg(el_)


class Orbital(object):

    """Class for orbital computations.

    The *satellite* parameter is the name of the satellite to work on and is
    used to retreive the right TLE data for internet or from *tle_file* in case
    it is provided.
    """

    def __init__(self, satellite, tle_file=None, line1=None, line2=None):
        satellite = satellite.upper()
        self.satellite_name = satellite
        self.tle = tlefile.read(satellite, tle_file=tle_file,
                                line1=line1, line2=line2)
        self.orbit_elements = OrbitElements(self.tle)
        self._sgdp4 = _SGDP4(self.orbit_elements)

    def __str__(self):
        return self.satellite_name + " " + str(self.tle)

    def get_last_an_time(self, utc_time):
        """Calculate time of last ascending node relative to the
        specified time
        """

        # Propagate backwards to ascending node
        dt = np.timedelta64(10, 'm')
        t_old = utc_time
        t_new = t_old - dt
        pos0, vel0 = self.get_position(t_old, normalize=False)
        pos1, vel1 = self.get_position(t_new, normalize=False)
        while not (pos0[2] > 0 and pos1[2] < 0):
            pos0, vel0 = pos1, vel1
            t_old = t_new
            t_new = t_old - dt
            pos1, vel1 = self.get_position(t_new, normalize=False)

        # Return if z within 1 km of an
        if np.abs(pos0[2]) < 1:
            return t_old
        elif np.abs(pos1[2]) < 1:
            return t_new

        # Bisect to z within 1 km
        while np.abs(pos1[2]) > 1:
            pos0, vel0 = pos1, vel1
            dt = (t_old - t_new) / 2
            t_mid = t_old - dt
            pos1, vel1 = self.get_position(t_mid, normalize=False)
            if pos1[2] > 0:
                t_old = t_mid
            else:
                t_new = t_mid

        return t_mid

    def get_position(self, utc_time, normalize=True):
        """Get the cartesian position and velocity from the satellite.
        """

        kep = self._sgdp4.propagate(utc_time)
        pos, vel = kep2xyz(kep)

        if normalize:
            pos /= XKMPER
            vel /= XKMPER * XMNPDA / SECDAY

        return pos, vel

    def get_lonlatalt(self, utc_time):
        """Calculate sublon, sublat and altitude of satellite.
        http://celestrak.com/columns/v02n03/
        """
        (pos_x, pos_y, pos_z), (vel_x, vel_y, vel_z) = self.get_position(
            utc_time, normalize=True)

        lon = ((np.arctan2(pos_y * XKMPER, pos_x * XKMPER) - astronomy.gmst(utc_time))
               % (2 * np.pi))

        lon = np.where(lon > np.pi, lon - np.pi * 2, lon)
        lon = np.where(lon <= -np.pi, lon + np.pi * 2, lon)

        r = np.sqrt(pos_x ** 2 + pos_y ** 2)
        lat = np.arctan2(pos_z, r)
        e2 = F * (2 - F)
        while True:
            lat2 = lat
            c = 1 / (np.sqrt(1 - e2 * (np.sin(lat2) ** 2)))
            lat = np.arctan2(pos_z + c * e2 * np.sin(lat2), r)
            if np.all(abs(lat - lat2) < 1e-10):
                break
        alt = r / np.cos(lat) - c
        alt *= A
        return np.rad2deg(lon), np.rad2deg(lat), alt

    def find_aos(self, utc_time, lon, lat):
        pass

    def find_aol(self, utc_time, lon, lat):
        pass

    def get_observer_look(self, utc_time, lon, lat, alt):
        """Calculate observers look angle to a satellite.
        http://celestrak.com/columns/v02n02/

        utc_time: Observation time (datetime object)
        lon: Longitude of observer position on ground
        lat: Latitude of observer position on ground
        alt: Altitude above sea-level (geoid) of observer position on ground

        Return: (Azimuth, Elevation)
        """

        #utc_time = utc_time.astype('datetime64[us]')
        utc_time = np.datetime64(utc_time, 'us')

        (pos_x, pos_y, pos_z), (vel_x, vel_y, vel_z) = self.get_position(
            utc_time, normalize=False)
        (opos_x, opos_y, opos_z), (ovel_x, ovel_y, ovel_z) = \
            astronomy.observer_position(utc_time, lon, lat, alt)

        lon = np.deg2rad(lon)
        lat = np.deg2rad(lat)

        theta = (astronomy.gmst(utc_time) + lon) % (2 * np.pi)

        rx = pos_x - opos_x
        ry = pos_y - opos_y
        rz = pos_z - opos_z

        sin_lat = np.sin(lat)
        cos_lat = np.cos(lat)
        sin_theta = np.sin(theta)
        cos_theta = np.cos(theta)

        top_s = sin_lat * cos_theta * rx + \
            sin_lat * sin_theta * ry - cos_lat * rz
        top_e = -sin_theta * rx + cos_theta * ry
        top_z = cos_lat * cos_theta * rx + \
            cos_lat * sin_theta * ry + sin_lat * rz

        az_ = np.arctan(-top_e / top_s)

        az_ = np.where(top_s > 0, az_ + np.pi, az_)
        az_ = np.where(az_ < 0, az_ + 2 * np.pi, az_)

        rg_ = np.sqrt(rx * rx + ry * ry + rz * rz)
        el_ = np.arcsin(top_z / rg_)

        return np.rad2deg(az_), np.rad2deg(el_)

    def get_orbit_number(self, utc_time, tbus_style=False):
        """Calculate orbit number at specified time.
        Optionally use TBUS-style orbit numbering (TLE orbit number + 1)
        """
        utc_time = np.datetime64(utc_time)
        try:
            dt = astronomy._days(utc_time - self.orbit_elements.an_time)
            orbit_period = astronomy._days(self.orbit_elements.an_period)
        except AttributeError:
            pos_epoch, vel_epoch = self.get_position(self.tle.epoch,
                                                     normalize=False)
            if np.abs(pos_epoch[2]) > 1 or not vel_epoch[2] > 0:
                # Epoch not at ascending node
                self.orbit_elements.an_time = self.get_last_an_time(
                    self.tle.epoch)
            else:
                # Epoch at ascending node (z < 1 km) and positive v_z
                self.orbit_elements.an_time = self.tle.epoch

            self.orbit_elements.an_period = self.orbit_elements.an_time - \
                self.get_last_an_time(self.orbit_elements.an_time
                                      - np.timedelta64(10, 'm'))

            dt = astronomy._days(utc_time - self.orbit_elements.an_time)
            orbit_period = astronomy._days(self.orbit_elements.an_period)

        orbit = int(self.tle.orbit + dt / orbit_period +
                    self.tle.mean_motion_derivative * dt**2 +
                    self.tle.mean_motion_sec_derivative * dt**3)

        if tbus_style:
            orbit += 1
        return orbit

    def get_next_passes(self, utc_time, length, lon, lat, alt, tol=0.001, horizon=0):
        """Calculate passes for the next hours for a given start time and a
        given observer.

        Original by Martin.

        utc_time: Observation time (datetime object)
        length: Number of hours to find passes (int)
        lon: Longitude of observer position on ground (float)
        lat: Latitude of observer position on ground (float)
        alt: Altitude above sea-level (geoid) of observer position on ground (float)
        tol: precision of the result in seconds
        horizon: the elevation of horizon to compute risetime and falltime.

        Return: [(rise-time, fall-time, max-elevation-time), ...]
        """

        def elevation(minutes):
            """elevation
            """
            return self.get_observer_look(utc_time +
                                          timedelta(
                                              minutes=np.float64(minutes)),
                                          lon, lat, alt)[1] - horizon

        def elevation_inv(minutes):
            """inverse of elevation
            """
            return -elevation(minutes)

        def get_root_secant(fun, start, end, tol=0.01):
            """Secant method
            """
            x_0 = end
            x_1 = start
            fx_0 = fun(end)
            fx_1 = fun(start)
            if abs(fx_0) < abs(fx_1):
                fx_0, fx_1 = fx_1, fx_0
                x_0, x_1 = x_1, x_0
            while abs(x_0 - x_1) > tol:
                x_n = x_1 - fx_1 * ((x_1 - x_0) / (fx_1 - fx_0))
                x_0, x_1 = x_1, x_n
                fx_0, fx_1 = fx_1, fun(x_n)
            return x_1

        def get_max_parab(fun, start, end, tol=0.01):
            """Successive parabolic interpolation
            """

            a = start
            c = end
            b = (a + c) / 2.0
            x = b

            f_a = fun(a)
            f_b = fun(b)
            f_c = fun(c)

            while abs(c - a) > tol:
                x = b - 0.5 * (((b - a) ** 2 * (f_b - f_c)
                                - (b - c) ** 2 * (f_b - f_a)) /
                               ((b - a) * (f_b - f_c) - (b - c) * (f_b - f_a)))
                f_x = fun(x)
                if x > b:
                    a, b, c = b, x, c
                    f_a, f_b, f_c = f_b, f_x, f_c
                else:
                    a, b, c = a, x, b
                    f_a, f_b, f_c = f_a, f_x, f_b

            return x

        times = utc_time + np.array([timedelta(minutes=minutes)
                                     for minutes in range(length * 60)])
        elev = self.get_observer_look(times, lon, lat, alt)[1] - horizon
        zcs = np.where(np.diff(np.sign(elev)))[0]

        res = []
        risetime = None
        falltime = None
        for guess in zcs:
            horizon_mins = get_root_secant(
                elevation, guess, guess + 1.0, tol=tol / 60.0)
            horizon_time = utc_time + timedelta(minutes=horizon_mins)
            if elev[guess] < 0:
                risetime = horizon_time
                risemins = horizon_mins
                falltime = None
            else:
                falltime = horizon_time
                fallmins = horizon_mins
                if risetime:
                    middle = (risemins + fallmins) / 2.0
                    highest = utc_time + \
                        timedelta(minutes=get_max_parab(
                            elevation_inv,
                            middle - 0.1, middle + 0.1,
                            tol=tol / 60.0
                        ))
                    res += [(risetime, falltime, highest)]
                risetime = None
        return res

    def _get_time_at_horizon(self, utc_time, obslon, obslat, **kwargs):
        """Get the time closest in time to *utc_time* when the
        satellite is at the horizon relative to the position of an observer on
        ground (altitude = 0)

        Note: This is considered deprecated and it's functionality is currently
        replaced by 'get_next_passes'.
        """
        warnings.warn("_get_time_at_horizon is replaced with get_next_passes",
                      DeprecationWarning)
        if "precision" in kwargs:
            precision = kwargs['precision']
        else:
            precision = timedelta(seconds=0.001)
        if "max_iterations" in kwargs:
            nmax_iter = kwargs["max_iterations"]
        else:
            nmax_iter = 100

        sec_step = 0.5
        t_step = timedelta(seconds=sec_step / 2.0)

        # Local derivative:
        def fprime(timex):
            el0 = self.get_observer_look(timex - t_step,
                                         obslon, obslat, 0.0)[1]
            el1 = self.get_observer_look(timex + t_step,
                                         obslon, obslat, 0.0)[1]
            return el0, (abs(el1) - abs(el0)) / sec_step

        tx0 = utc_time - timedelta(seconds=1.0)
        tx1 = utc_time
        idx = 0
        #eps = 500.
        eps = 100.
        while abs(tx1 - tx0) > precision and idx < nmax_iter:
            tx0 = tx1
            fpr = fprime(tx0)
            # When the elevation is high the scale is high, and when
            # the elevation is low the scale is low
            #var_scale = np.abs(np.sin(fpr[0] * np.pi/180.))
            #var_scale = np.sqrt(var_scale)
            var_scale = np.abs(fpr[0])
            tx1 = tx0 - timedelta(seconds=(eps * var_scale * fpr[1]))
            idx = idx + 1
            # print idx, tx0, tx1, var_scale, fpr
            if abs(tx1 - utc_time) < precision and idx < 2:
                tx1 = tx1 + timedelta(seconds=1.0)

        if abs(tx1 - tx0) <= precision and idx < nmax_iter:
            return tx1
        else:
            return None


class OrbitElements(object):

    """Class holding the orbital elements.
    """

    def __init__(self, tle):
        self.epoch = tle.epoch
        self.excentricity = tle.excentricity
        self.inclination = np.deg2rad(tle.inclination)
        self.right_ascension = np.deg2rad(tle.right_ascension)
        self.arg_perigee = np.deg2rad(tle.arg_perigee)
        self.mean_anomaly = np.deg2rad(tle.mean_anomaly)

        self.mean_motion = tle.mean_motion * (np.pi * 2 / XMNPDA)
        self.mean_motion_derivative = tle.mean_motion_derivative * \
            np.pi * 2 / XMNPDA ** 2
        self.mean_motion_sec_derivative = tle.mean_motion_sec_derivative * \
            np.pi * 2 / XMNPDA ** 3
        self.bstar = tle.bstar * AE

        n_0 = self.mean_motion
        k_e = XKE
        k_2 = CK2
        i_0 = self.inclination
        e_0 = self.excentricity

        a_1 = (k_e / n_0) ** (2.0 / 3)
        delta_1 = ((3 / 2.0) * (k_2 / a_1**2) * ((3 * np.cos(i_0)**2 - 1) /
                                                 (1 - e_0**2)**(2.0 / 3)))

        a_0 = a_1 * (1 - delta_1 / 3 - delta_1**2 - (134.0 / 81) * delta_1**3)

        delta_0 = ((3 / 2.0) * (k_2 / a_0**2) * ((3 * np.cos(i_0)**2 - 1) /
                                                 (1 - e_0**2)**(2.0 / 3)))

        # original mean motion
        n_0pp = n_0 / (1 + delta_0)
        self.original_mean_motion = n_0pp

        # semi major axis
        a_0pp = a_0 / (1 - delta_0)
        self.semi_major_axis = a_0pp

        self.period = np.pi * 2 / n_0pp

        self.perigee = (a_0pp * (1 - e_0) / AE - AE) * XKMPER

        self.right_ascension_lon = (self.right_ascension
                                    - astronomy.gmst(self.epoch))

        if self.right_ascension_lon > np.pi:
            self.right_ascension_lon -= 2 * np.pi


class _SGDP4(object):

    """Class for the SGDP4 computations.
    """

    def __init__(self, orbit_elements):
        self.mode = None

        perigee = orbit_elements.perigee
        self.eo = orbit_elements.excentricity
        self.xincl = orbit_elements.inclination
        self.xno = orbit_elements.original_mean_motion
        k_2 = CK2
        k_4 = CK4
        k_e = XKE
        self.bstar = orbit_elements.bstar
        self.omegao = orbit_elements.arg_perigee
        self.xmo = orbit_elements.mean_anomaly
        self.xnodeo = orbit_elements.right_ascension
        self.t_0 = orbit_elements.epoch
        self.xn_0 = orbit_elements.mean_motion
        A30 = -XJ3 * AE**3

        if not(0 < self.eo < ECC_LIMIT_HIGH):
            raise OrbitalError('Eccentricity out of range: %e' % self.eo)
        elif not((0.0035 * 2 * np.pi / XMNPDA) < self.xn_0 < (18 * 2 * np.pi / XMNPDA)):
            raise OrbitalError('Mean motion out of range: %e' % self.xn_0)
        elif not(0 < self.xincl < np.pi):
            raise OrbitalError('Inclination out of range: %e' % self.xincl)

        if self.eo < 0:
            self.mode = self.SGDP4_ZERO_ECC
            return

        self.cosIO = np.cos(self.xincl)
        self.sinIO = np.sin(self.xincl)
        theta2 = self.cosIO**2
        theta4 = theta2 ** 2
        self.x3thm1 = 3.0 * theta2 - 1.0
        self.x1mth2 = 1.0 - theta2
        self.x7thm1 = 7.0 * theta2 - 1.0

        a1 = (XKE / self.xn_0) ** (2. / 3)
        betao2 = 1.0 - self.eo**2
        betao = np.sqrt(betao2)
        temp0 = 1.5 * CK2 * self.x3thm1 / (betao * betao2)
        del1 = temp0 / (a1**2)
        a0 = a1 * \
            (1.0 - del1 * (1.0 / 3.0 + del1 * (1.0 + del1 * 134.0 / 81.0)))
        del0 = temp0 / (a0**2)
        self.xnodp = self.xn_0 / (1.0 + del0)
        self.aodp = (a0 / (1.0 - del0))
        self.perigee = (self.aodp * (1.0 - self.eo) - AE) * XKMPER
        self.apogee = (self.aodp * (1.0 + self.eo) - AE) * XKMPER
        self.period = (2 * np.pi * 1440.0 / XMNPDA) / self.xnodp

        if self.period >= 225:
            # Deep-Space model
            self.mode = SGDP4_DEEP_NORM
        elif self.perigee < 220:
            # Near-space, simplified equations
            self.mode = SGDP4_NEAR_SIMP
        else:
            # Near-space, normal equations
            self.mode = SGDP4_NEAR_NORM

        if self.perigee < 156:
            s4 = self.perigee - 78
            if s4 < 20:
                s4 = 20

            qoms24 = ((120 - s4) * (AE / XKMPER))**4
            s4 = (s4 / XKMPER + AE)
        else:
            s4 = KS
            qoms24 = QOMS2T

        pinvsq = 1.0 / (self.aodp**2 * betao2**2)
        tsi = 1.0 / (self.aodp - s4)
        self.eta = self.aodp * self.eo * tsi
        etasq = self.eta**2
        eeta = self.eo * self.eta
        psisq = np.abs(1.0 - etasq)
        coef = qoms24 * tsi**4
        coef_1 = coef / psisq**3.5

        self.c2 = (coef_1 * self.xnodp * (self.aodp *
                                          (1.0 + 1.5 * etasq + eeta * (4.0 + etasq)) +
                                          (0.75 * CK2) * tsi / psisq * self.x3thm1 *
                                          (8.0 + 3.0 * etasq * (8.0 + etasq))))

        self.c1 = self.bstar * self.c2

        self.c4 = (2.0 * self.xnodp * coef_1 * self.aodp * betao2 * (self.eta *
                                                                     (2.0 + 0.5 * etasq) + self.eo * (0.5 + 2.0 *
                                                                                                      etasq) - (2.0 * CK2) * tsi / (self.aodp * psisq) * (-3.0 *
                                                                                                                                                          self.x3thm1 * (1.0 - 2.0 * eeta + etasq *
                                                                                                                                                                         (1.5 - 0.5 * eeta)) + 0.75 * self.x1mth2 * (2.0 *
                                                                                                                                                                                                                     etasq - eeta * (1.0 + etasq)) * np.cos(2.0 * self.omegao))))

        self.c5, self.c3, self.omgcof = 0.0, 0.0, 0.0

        if self.mode == SGDP4_NEAR_NORM:
            self.c5 = (2.0 * coef_1 * self.aodp * betao2 *
                       (1.0 + 2.75 * (etasq + eeta) + eeta * etasq))
            if self.eo > ECC_ALL:
                self.c3 = coef * tsi * A3OVK2 * \
                    self.xnodp * AE * self.sinIO / self.eo
            self.omgcof = self.bstar * self.c3 * np.cos(self.omegao)

        temp1 = 3.0 * CK2 * pinvsq * self.xnodp
        temp2 = temp1 * CK2 * pinvsq
        temp3 = 1.25 * CK4 * pinvsq**2 * self.xnodp

        self.xmdot = (self.xnodp + (0.5 * temp1 * betao * self.x3thm1 + 0.0625 *
                                    temp2 * betao * (13.0 - 78.0 * theta2 +
                                                     137.0 * theta4)))

        x1m5th = 1.0 - 5.0 * theta2

        self.omgdot = (-0.5 * temp1 * x1m5th + 0.0625 * temp2 *
                       (7.0 - 114.0 * theta2 + 395.0 * theta4) +
                       temp3 * (3.0 - 36.0 * theta2 + 49.0 * theta4))

        xhdot1 = -temp1 * self.cosIO
        self.xnodot = (xhdot1 + (0.5 * temp2 * (4.0 - 19.0 * theta2) +
                                 2.0 * temp3 * (3.0 - 7.0 * theta2)) * self.cosIO)

        if self.eo > ECC_ALL:
            self.xmcof = (-(2. / 3) * AE) * coef * self.bstar / eeta
        else:
            self.xmcof = 0.0

        self.xnodcf = 3.5 * betao2 * xhdot1 * self.c1
        self.t2cof = 1.5 * self.c1

        # Check for possible divide-by-zero for X/(1+cos(xincl)) when
        # calculating xlcof */
        temp0 = 1.0 + self.cosIO
        if np.abs(temp0) < EPS_COS:
            temp0 = np.sign(temp0) * EPS_COS

        self.xlcof = 0.125 * A3OVK2 * self.sinIO * \
            (3.0 + 5.0 * self.cosIO) / temp0

        self.aycof = 0.25 * A3OVK2 * self.sinIO

        self.cosXMO = np.cos(self.xmo)
        self.sinXMO = np.sin(self.xmo)
        self.delmo = (1.0 + self.eta * self.cosXMO)**3

        if self.mode == SGDP4_NEAR_NORM:
            c1sq = self.c1**2
            self.d2 = 4.0 * self.aodp * tsi * c1sq
            temp0 = self.d2 * tsi * self.c1 / 3.0
            self.d3 = (17.0 * self.aodp + s4) * temp0
            self.d4 = 0.5 * temp0 * self.aodp * tsi * \
                (221.0 * self.aodp + 31.0 * s4) * self.c1
            self.t3cof = self.d2 + 2.0 * c1sq
            self.t4cof = 0.25 * \
                (3.0 * self.d3 + self.c1 * (12.0 * self.d2 + 10.0 * c1sq))
            self.t5cof = (0.2 * (3.0 * self.d4 + 12.0 * self.c1 * self.d3 + 6.0 * self.d2**2 +
                                 15.0 * c1sq * (2.0 * self.d2 + c1sq)))

        elif self.mode == SGDP4_DEEP_NORM:
            raise NotImplementedError('Deep space calculations not supported')

    def propagate(self, utc_time):
        kep = {}

        # get the time delta in minutes
        #ts = astronomy._days(utc_time - self.t_0) * XMNPDA
        # print utc_time.shape
        # print self.t_0
        utc_time = dt2np(utc_time)
        ts = (utc_time - self.t_0) / np.timedelta64(1, 'm')

        em = self.eo
        xinc = self.xincl

        xmp = self.xmo + self.xmdot * ts
        xnode = self.xnodeo + ts * (self.xnodot + ts * self.xnodcf)
        omega = self.omegao + self.omgdot * ts

        if self.mode == SGDP4_ZERO_ECC:
            raise NotImplementedError('Mode SGDP4_ZERO_ECC not implemented')
        elif self.mode == SGDP4_NEAR_SIMP:
            raise NotImplementedError('Mode "Near-space, simplified equations"'
                                      ' not implemented')
        elif self.mode == SGDP4_NEAR_NORM:
            delm = self.xmcof * \
                ((1.0 + self.eta * np.cos(xmp))**3 - self.delmo)
            temp0 = ts * self.omgcof + delm
            xmp += temp0
            omega -= temp0
            tempa = 1.0 - \
                (ts *
                 (self.c1 + ts * (self.d2 + ts * (self.d3 + ts * self.d4))))
            tempe = self.bstar * \
                (self.c4 * ts + self.c5 * (np.sin(xmp) - self.sinXMO))
            templ = ts * ts * \
                (self.t2cof + ts *
                 (self.t3cof + ts * (self.t4cof + ts * self.t5cof)))
            a = self.aodp * tempa**2
            e = em - tempe
            xl = xmp + omega + xnode + self.xnodp * templ

        else:
            raise NotImplementedError('Deep space calculations not supported')

        if np.any(a < 1):
            raise Exception('Satellite crased at time %s', utc_time)
        elif np.any(e < ECC_LIMIT_LOW):
            raise ValueError('Satellite modified eccentricity to low: %s < %e'
                             % (str(e[e < ECC_LIMIT_LOW]), ECC_LIMIT_LOW))

        e = np.where(e < ECC_EPS, ECC_EPS, e)
        e = np.where(e > ECC_LIMIT_HIGH, ECC_LIMIT_HIGH, e)

        beta2 = 1.0 - e**2

        # Long period periodics
        sinOMG = np.sin(omega)
        cosOMG = np.cos(omega)

        temp0 = 1.0 / (a * beta2)
        axn = e * cosOMG
        ayn = e * sinOMG + temp0 * self.aycof
        xlt = xl + temp0 * self.xlcof * axn

        elsq = axn**2 + ayn**2

        if np.any(elsq >= 1):
            raise Exception('e**2 >= 1 at %s', utc_time)

        kep['ecc'] = np.sqrt(elsq)

        epw = np.fmod(xlt - xnode, 2 * np.pi)
        # needs a copy in case of an array
        capu = np.array(epw)
        maxnr = kep['ecc']
        for i in range(10):
            sinEPW = np.sin(epw)
            cosEPW = np.cos(epw)

            ecosE = axn * cosEPW + ayn * sinEPW
            esinE = axn * sinEPW - ayn * cosEPW
            f = capu - epw + esinE
            if np.all(np.abs(f) < NR_EPS):
                break

            df = 1.0 - ecosE

            # 1st order Newton-Raphson correction.
            nr = f / df

            # 2nd order Newton-Raphson correction.
            nr = np.where(np.logical_and(i == 0, np.abs(nr) > 1.25 * maxnr),
                          np.sign(nr) * maxnr,
                          f / (df + 0.5 * esinE * nr))
            epw += nr

        # Short period preliminary quantities
        temp0 = 1.0 - elsq
        betal = np.sqrt(temp0)
        pl = a * temp0
        r = a * (1.0 - ecosE)
        invR = 1.0 / r
        temp2 = a * invR
        temp3 = 1.0 / (1.0 + betal)
        cosu = temp2 * (cosEPW - axn + ayn * esinE * temp3)
        sinu = temp2 * (sinEPW - ayn - axn * esinE * temp3)
        u = np.arctan2(sinu, cosu)
        sin2u = 2.0 * sinu * cosu
        cos2u = 2.0 * cosu**2 - 1.0
        temp0 = 1.0 / pl
        temp1 = CK2 * temp0
        temp2 = temp1 * temp0

        # Update for short term periodics to position terms.

        rk = r * (1.0 - 1.5 * temp2 * betal * self.x3thm1) + \
            0.5 * temp1 * self.x1mth2 * cos2u
        uk = u - 0.25 * temp2 * self.x7thm1 * sin2u
        xnodek = xnode + 1.5 * temp2 * self.cosIO * sin2u
        xinck = xinc + 1.5 * temp2 * self.cosIO * self.sinIO * cos2u

        if np.any(rk < 1):
            raise Exception('Satellite crashed at time %s', utc_time)

        temp0 = np.sqrt(a)
        temp2 = XKE / (a * temp0)
        rdotk = ((XKE * temp0 * esinE * invR - temp2 * temp1 * self.x1mth2 * sin2u) *
                 (XKMPER / AE * XMNPDA / 86400.0))
        rfdotk = ((XKE * np.sqrt(pl) * invR + temp2 * temp1 *
                   (self.x1mth2 * cos2u + 1.5 * self.x3thm1)) *
                  (XKMPER / AE * XMNPDA / 86400.0))

        kep['radius'] = rk * XKMPER / AE
        kep['theta'] = uk
        kep['eqinc'] = xinck
        kep['ascn'] = xnodek
        kep['argp'] = omega
        kep['smjaxs'] = a * XKMPER / AE
        kep['rdotk'] = rdotk
        kep['rfdotk'] = rfdotk

        return kep


def kep2xyz(kep):
    sinT = np.sin(kep['theta'])
    cosT = np.cos(kep['theta'])
    sinI = np.sin(kep['eqinc'])
    cosI = np.cos(kep['eqinc'])
    sinS = np.sin(kep['ascn'])
    cosS = np.cos(kep['ascn'])

    xmx = -sinS * cosI
    xmy = cosS * cosI

    ux = xmx * sinT + cosS * cosT
    uy = xmy * sinT + sinS * cosT
    uz = sinI * sinT

    x = kep['radius'] * ux
    y = kep['radius'] * uy
    z = kep['radius'] * uz

    vx = xmx * cosT - cosS * sinT
    vy = xmy * cosT - sinS * sinT
    vz = sinI * cosT

    v_x = kep['rdotk'] * ux + kep['rfdotk'] * vx
    v_y = kep['rdotk'] * uy + kep['rfdotk'] * vy
    v_z = kep['rdotk'] * uz + kep['rfdotk'] * vz

    return np.array((x, y, z)), np.array((v_x, v_y, v_z))

if __name__ == "__main__":
    obs_lon, obs_lat = np.deg2rad((12.4143, 55.9065))
    obs_alt = 0.02
    o = Orbital(satellite="METOP-B")

    t_start = datetime.now()
    t_stop = t_start + timedelta(minutes=20)
    t = t_start
    while t < t_stop:
        t += timedelta(seconds=15)
        lon, lat, alt = o.get_lonlatalt(t)
        lon, lat = np.rad2deg((lon, lat))
        az, el = o.get_observer_look(t, obs_lon, obs_lat, obs_alt)
        ob = o.get_orbit_number(t, tbus_style=True)
        print(az, el, ob)<|MERGE_RESOLUTION|>--- conflicted
+++ resolved
@@ -30,11 +30,7 @@
 
 import numpy as np
 
-<<<<<<< HEAD
 from pyorbital import astronomy, dt2np, tlefile
-=======
-from pyorbital import astronomy, tlefile
->>>>>>> 123adead
 
 ECC_EPS = 1.0e-6  # Too low for computing further drops.
 ECC_LIMIT_LOW = -1.0e-3
