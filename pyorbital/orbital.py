#!/usr/bin/env python
# -*- coding: utf-8 -*-

# Copyright (c) 2011-2024 Pyorbital developers

# Author(s):

#   Esben S. Nielsen <esn@dmi.dk>
#   Adam Dybbroe <adam.dybbroe@smhi.se>
#   Martin Raspaud <martin.raspaud@smhi.se>

# This program is free software: you can redistribute it and/or modify
# it under the terms of the GNU General Public License as published by
# the Free Software Foundation, either version 3 of the License, or
# (at your option) any later version.

# This program is distributed in the hope that it will be useful,
# but WITHOUT ANY WARRANTY; without even the implied warranty of
# MERCHANTABILITY or FITNESS FOR A PARTICULAR PURPOSE.  See the
# GNU General Public License for more details.

# You should have received a copy of the GNU General Public License
# along with this program.  If not, see <http://www.gnu.org/licenses/>.

"""Module for computing the orbital parameters of satellites."""

import logging
import warnings
from datetime import datetime, timedelta
from functools import partial

import numpy as np
import pytz
from scipy import optimize

from pyorbital import astronomy, dt2np, tlefile

try:
    import dask.array as da
    has_dask = True
except ImportError:
    da = None
    has_dask = False

try:
    import xarray as xr
    has_xarray = True
except ImportError:
    xr = None
    has_xarray = False

logger = logging.getLogger(__name__)

ECC_EPS = 1.0e-6  # Too low for computing further drops.
ECC_LIMIT_LOW = -1.0e-3
ECC_LIMIT_HIGH = 1.0 - ECC_EPS  # Too close to 1
ECC_ALL = 1.0e-4

EPS_COS = 1.5e-12

NR_EPS = 1.0e-12

CK2 = 5.413080e-4
CK4 = 0.62098875e-6
E6A = 1.0e-6
QOMS2T = 1.88027916e-9
S = 1.01222928
S0 = 78.0
XJ3 = -0.253881e-5
XKE = 0.743669161e-1
XKMPER = 6378.135
XMNPDA = 1440.0
# MFACTOR = 7.292115E-5
AE = 1.0
SECDAY = 8.6400E4

F = 1 / 298.257223563  # Earth flattening WGS-84
A = 6378.137  # WGS84 Equatorial radius


SGDP4_ZERO_ECC = 0
SGDP4_DEEP_NORM = 1
SGDP4_NEAR_SIMP = 2
SGDP4_NEAR_NORM = 3

KS = AE * (1.0 + S0 / XKMPER)
A3OVK2 = (-XJ3 / CK2) * AE**3


class OrbitalError(Exception):
    """Custom exception for the Orbital class."""

    pass


def get_observer_look(sat_lon, sat_lat, sat_alt, utc_time, lon, lat, alt):
    """Calculate observers look angle to a satellite.

    http://celestrak.com/columns/v02n02/

    :utc_time: Observation time (datetime object)
    :lon: Longitude of observer position on ground in degrees east
    :lat: Latitude of observer position on ground in degrees north
    :alt: Altitude above sea-level (geoid) of observer position on ground in km

    :return: (Azimuth, Elevation)
    """
    (pos_x, pos_y, pos_z), (vel_x, vel_y, vel_z) = astronomy.observer_position(
        utc_time, sat_lon, sat_lat, sat_alt)

    (opos_x, opos_y, opos_z), (ovel_x, ovel_y, ovel_z) = \
        astronomy.observer_position(utc_time, lon, lat, alt)

    lon = np.deg2rad(lon)
    lat = np.deg2rad(lat)

    theta = (astronomy.gmst(utc_time) + lon) % (2 * np.pi)

    rx = pos_x - opos_x
    ry = pos_y - opos_y
    rz = pos_z - opos_z

    sin_lat = np.sin(lat)
    cos_lat = np.cos(lat)
    sin_theta = np.sin(theta)
    cos_theta = np.cos(theta)

    top_s = sin_lat * cos_theta * rx + \
        sin_lat * sin_theta * ry - cos_lat * rz
    top_e = -sin_theta * rx + cos_theta * ry
    top_z = cos_lat * cos_theta * rx + \
        cos_lat * sin_theta * ry + sin_lat * rz

    # Azimuth is undefined when elevation is 90 degrees, 180 (pi) will be returned.
    az_ = np.arctan2(-top_e, top_s) + np.pi
    az_ = np.mod(az_, 2 * np.pi)  # Needed on some platforms

    rg_ = np.sqrt(rx * rx + ry * ry + rz * rz)

    top_z_divided_by_rg_ = top_z / rg_

    # Due to rounding top_z can be larger than rg_ (when el_ ~ 90).
    top_z_divided_by_rg_ = top_z_divided_by_rg_.clip(max=1)
    el_ = np.arcsin(top_z_divided_by_rg_)

    return np.rad2deg(az_), np.rad2deg(el_)


class Orbital(object):
    """Class for orbital computations.

    The *satellite* parameter is the name of the satellite to work on and is
    used to retrieve the right TLE data for internet or from *tle_file* in case
    it is provided.
    """

    def __init__(self, satellite, tle_file=None, line1=None, line2=None):
        """Initialize the class."""
        satellite = satellite.upper()
        self.satellite_name = satellite
        self.tle = tlefile.read(satellite, tle_file=tle_file,
                                line1=line1, line2=line2)
        self.orbit_elements = OrbitElements(self.tle)
        self._sgdp4 = _SGDP4(self.orbit_elements)

    def __str__(self):
        """Print the Orbital object state."""
        return self.satellite_name + " " + str(self.tle)

    def get_last_an_time(self, utc_time):
        """Calculate time of last ascending node relative to the specified time."""
        # Propagate backwards to ascending node
        dt = np.timedelta64(10, "m")

        t_old = np.datetime64(_get_tz_unaware_utctime(utc_time))
        t_new = t_old - dt
        pos0, vel0 = self.get_position(t_old, normalize=False)
        pos1, vel1 = self.get_position(t_new, normalize=False)
        while not (pos0[2] > 0 and pos1[2] < 0):
            pos0 = pos1
            t_old = t_new
            t_new = t_old - dt
            pos1, vel1 = self.get_position(t_new, normalize=False)

        # Return if z within 1 km of an
        if np.abs(pos0[2]) < 1:
            return t_old
        elif np.abs(pos1[2]) < 1:
            return t_new

        # Bisect to z within 1 km
        while np.abs(pos1[2]) > 1:
            # pos0, vel0 = pos1, vel1
            dt = (t_old - t_new) / 2
            t_mid = t_old - dt
            pos1, vel1 = self.get_position(t_mid, normalize=False)
            if pos1[2] > 0:
                t_old = t_mid
            else:
                t_new = t_mid

        return t_mid

    def get_position(self, utc_time, normalize=True):
        """Get the cartesian position and velocity from the satellite."""
        kep = self._sgdp4.propagate(utc_time)
        pos, vel = kep2xyz(kep)

        if normalize:
            pos /= XKMPER
            vel /= XKMPER * XMNPDA / SECDAY

        return pos, vel

    def get_lonlatalt(self, utc_time):
        """Calculate sublon, sublat and altitude of satellite.

        http://celestrak.com/columns/v02n03/
        """
        (pos_x, pos_y, pos_z), (vel_x, vel_y, vel_z) = self.get_position(
            utc_time, normalize=True)

        lon = ((np.arctan2(pos_y * XKMPER, pos_x * XKMPER) - astronomy.gmst(utc_time))
               % (2 * np.pi))

        lon = np.where(lon > np.pi, lon - np.pi * 2, lon)
        lon = np.where(lon <= -np.pi, lon + np.pi * 2, lon)

        r = np.sqrt(pos_x ** 2 + pos_y ** 2)
        lat = np.arctan2(pos_z, r)
        e2 = F * (2 - F)
        while True:
            lat2 = lat
            c = 1 / (np.sqrt(1 - e2 * (np.sin(lat2) ** 2)))
            lat = np.arctan2(pos_z + c * e2 * np.sin(lat2), r)
            if np.all(abs(lat - lat2) < 1e-10):
                break
        alt = r / np.cos(lat) - c
        alt *= A
        return np.rad2deg(lon), np.rad2deg(lat), alt

    def find_aos(self, utc_time, lon, lat):
        """Find AOS."""
        pass

    def find_aol(self, utc_time, lon, lat):
        """Find AOL."""
        pass

    def get_observer_look(self, utc_time, lon, lat, alt):
        """Calculate observers look angle to a satellite.

        See http://celestrak.com/columns/v02n02/

        utc_time: Observation time (datetime object)
        lon: Longitude of observer position on ground in degrees east
        lat: Latitude of observer position on ground in degrees north
        alt: Altitude above sea-level (geoid) of observer position on ground in km

        Return: (Azimuth, Elevation)

        """
        utc_time = dt2np(utc_time)
        (pos_x, pos_y, pos_z), (vel_x, vel_y, vel_z) = self.get_position(
            utc_time, normalize=False)
        (opos_x, opos_y, opos_z), (ovel_x, ovel_y, ovel_z) = \
            astronomy.observer_position(utc_time, lon, lat, alt)

        lon = np.deg2rad(lon)
        lat = np.deg2rad(lat)

        theta = (astronomy.gmst(utc_time) + lon) % (2 * np.pi)

        rx = pos_x - opos_x
        ry = pos_y - opos_y
        rz = pos_z - opos_z

        sin_lat = np.sin(lat)
        cos_lat = np.cos(lat)
        sin_theta = np.sin(theta)
        cos_theta = np.cos(theta)

        top_s = sin_lat * cos_theta * rx + \
            sin_lat * sin_theta * ry - cos_lat * rz
        top_e = -sin_theta * rx + cos_theta * ry
        top_z = cos_lat * cos_theta * rx + \
            cos_lat * sin_theta * ry + sin_lat * rz

        az_ = np.arctan(-top_e / top_s)

        az_ = np.where(top_s > 0, az_ + np.pi, az_)
        az_ = np.where(az_ < 0, az_ + 2 * np.pi, az_)

        rg_ = np.sqrt(rx * rx + ry * ry + rz * rz)
        el_ = np.arcsin(top_z / rg_)

        return np.rad2deg(az_), np.rad2deg(el_)

    def get_orbit_number(self, utc_time, tbus_style=False, as_float=False):
        """Calculate orbit number at specified time.

        Args:
            utc_time: UTC time as a datetime.datetime object.
            tbus_style: If True, use TBUS-style orbit numbering (TLE orbit number + 1)
            as_float: Return a continuous orbit number as float.
        """
        utc_time = np.datetime64(utc_time)
        try:
            dt = astronomy._days(utc_time - self.orbit_elements.an_time)
            orbit_period = astronomy._days(self.orbit_elements.an_period)
        except AttributeError:
            pos_epoch, vel_epoch = self.get_position(self.tle.epoch,
                                                     normalize=False)
            if np.abs(pos_epoch[2]) > 1 or not vel_epoch[2] > 0:
                # Epoch not at ascending node
                self.orbit_elements.an_time = self.get_last_an_time(
                    self.tle.epoch)
            else:
                # Epoch at ascending node (z < 1 km) and positive v_z
                self.orbit_elements.an_time = self.tle.epoch

            self.orbit_elements.an_period = self.orbit_elements.an_time - \
                self.get_last_an_time(self.orbit_elements.an_time
                                      - np.timedelta64(10, "m"))

            dt = astronomy._days(utc_time - self.orbit_elements.an_time)
            orbit_period = astronomy._days(self.orbit_elements.an_period)

        orbit = self.tle.orbit + dt / orbit_period + \
            self.tle.mean_motion_derivative * dt ** 2 + \
            self.tle.mean_motion_sec_derivative * dt ** 3
        if not as_float:
            orbit = int(orbit)

        if tbus_style:
            orbit += 1

        return orbit

    def get_next_passes(self, utc_time, length, lon, lat, alt, tol=0.001, horizon=0):
        """Calculate passes for the next hours for a given start time and a given observer.

        Original by Martin.

        :utc_time: Observation time (datetime object)
        :length: Number of hours to find passes (int)
        :lon: Longitude of observer position on ground (float)
        :lat: Latitude of observer position on ground (float)
        :alt: Altitude above sea-level (geoid) in km of observer position on ground (float)
        :tol: precision of the result in seconds
        :horizon: the elevation of horizon to compute risetime and falltime.

        :return: [(rise-time, fall-time, max-elevation-time), ...]

        """
        # every minute
        times = utc_time + np.array([timedelta(minutes=minutes)
                                     for minutes in range(length * 60)])
        elev = self.get_observer_look(times, lon, lat, alt)[1] - horizon
        zcs = np.where(np.diff(np.sign(elev)))[0]
        res = []
        risetime = None
        risemins = None
        elev_func = partial(self._elevation, utc_time, lon, lat, alt, horizon)
        elev_inv_func = partial(self._elevation_inv, utc_time, lon, lat, alt, horizon)
        for guess in zcs:
            horizon_mins = _get_root(elev_func, guess, guess + 1.0, tol=tol / 60.0)
            horizon_time = utc_time + timedelta(minutes=horizon_mins)
            if elev[guess] < 0:
                risetime = horizon_time
                risemins = horizon_mins
            else:
                falltime = horizon_time
                fallmins = horizon_mins
                if risetime is None:
                    continue
                int_start = max(0, int(np.floor(risemins)))
                int_end = min(len(elev), int(np.ceil(fallmins) + 1))
                middle = int_start + np.argmax(elev[int_start:int_end])
                highest = utc_time + \
                    timedelta(minutes=_get_max_parab(
                        elev_inv_func,
                        max(risemins, middle - 1), min(fallmins, middle + 1),
                        tol=tol / 60.0
                    ))
                res += [(risetime, falltime, highest)]
        return res

    def _get_time_at_horizon(self, utc_time, obslon, obslat, **kwargs):
        """Determine when the satellite is at the horizon relative to an observer on ground.

        Get the time closest in time to *utc_time* when the satellite is at the
        horizon relative to the position of an observer on ground (altitude =
        0).

        Note: This is considered deprecated and it's functionality is currently
        replaced by 'get_next_passes'.

        """
        warnings.warn("_get_time_at_horizon is replaced with get_next_passes",
                      DeprecationWarning, stacklevel=2)
        if "precision" in kwargs:
            precision = kwargs["precision"]
        else:
            precision = timedelta(seconds=0.001)
        if "max_iterations" in kwargs:
            nmax_iter = kwargs["max_iterations"]
        else:
            nmax_iter = 100

        sec_step = 0.5
        t_step = timedelta(seconds=sec_step / 2.0)

        # Local derivative:
        def fprime(timex):
            el0 = self.get_observer_look(timex - t_step,
                                         obslon, obslat, 0.0)[1]
            el1 = self.get_observer_look(timex + t_step,
                                         obslon, obslat, 0.0)[1]
            return el0, (abs(el1) - abs(el0)) / sec_step

        tx0 = utc_time - timedelta(seconds=1.0)
        tx1 = utc_time
        idx = 0
        # eps = 500.
        eps = 100.
        while abs(tx1 - tx0) > precision and idx < nmax_iter:
            tx0 = tx1
            fpr = fprime(tx0)
            # When the elevation is high the scale is high, and when
            # the elevation is low the scale is low
            # var_scale = np.abs(np.sin(fpr[0] * np.pi/180.))
            # var_scale = np.sqrt(var_scale)
            var_scale = np.abs(fpr[0])
            tx1 = tx0 - timedelta(seconds=(eps * var_scale * fpr[1]))
            idx = idx + 1
            # print idx, tx0, tx1, var_scale, fpr
            if abs(tx1 - utc_time) < precision and idx < 2:
                tx1 = tx1 + timedelta(seconds=1.0)

        if abs(tx1 - tx0) <= precision and idx < nmax_iter:
            return tx1
        else:
            return None

    def utc2local(self, utc_time):
        """Convert UTC to local time."""
        lon, _, _ = self.get_lonlatalt(utc_time)
        return utc_time + timedelta(hours=lon * 24 / 360.0)

    def get_equatorial_crossing_time(self, tstart, tend, node="ascending", local_time=False,
                                     rtol=1E-9):
        """Estimate the equatorial crossing time of an orbit.

        The crossing time is determined via the orbit number, which increases by one if the
        spacecraft passes the ascending node at the equator. A bisection algorithm is used to find
        the time of that passage.

        Args:
            tstart: Start time of the orbit
            tend: End time of the orbit. Orbit number at the end must be at least one greater than
                at the start. If there are multiple revolutions in the given time interval, the
                crossing time of the last revolution in that interval will be computed.
            node: Specifies whether to compute the crossing time at the ascending or descending
                node. Choices: ('ascending', 'descending').
            local_time: By default the UTC crossing time is returned. Use this flag to convert UTC
                to local time.
            rtol: Tolerance of the bisection algorithm. The smaller the tolerance, the more accurate
                the result.
        """
        # Determine orbit number at the start and end of the orbit.
        n_start = self.get_orbit_number(tstart, as_float=True)
        n_end = self.get_orbit_number(tend, as_float=True)
        if int(n_end) - int(n_start) == 0:
            # Orbit doesn't cross the equator in the given time interval
            return None
        elif n_end - n_start > 1:
            warnings.warn("Multiple revolutions between start and end time. Computing crossing "
                          "time for the last revolution in that interval.", stacklevel=2)

        # Let n'(t) = n(t) - offset. Determine offset so that n'(tstart) < 0 and n'(tend) > 0 and
        # n'(tcross) = 0.
        offset = int(n_end)
        if node == "descending":
            offset = offset + 0.5

        # Use bisection algorithm to find the root of n'(t), which is the crossing time. The
        # algorithm requires continuous time coordinates, so convert timestamps to microseconds
        # since 1970.
        time_unit = "us"  # same precision as datetime

        def _nprime(time_f):
            """Continuous orbit number as a function of time."""
            time64 = np.datetime64(int(time_f), time_unit)
            n = self.get_orbit_number(time64, as_float=True)
            return n - offset

        try:
            tcross = optimize.bisect(_nprime,
                                     a=np.datetime64(tstart, time_unit).astype(np.int64),
                                     b=np.datetime64(tend, time_unit).astype(np.int64),
                                     rtol=rtol)
        except ValueError:
            # Bisection did not converge
            return None
        tcross = np.datetime64(int(tcross), time_unit).astype(datetime)

        # Convert UTC to local time
        if local_time:
            tcross = self.utc2local(tcross)

        return tcross


    def _elevation(self, utc_time, lon, lat, alt, horizon, minutes):
        """Compute the elevation."""
        return self.get_observer_look(utc_time +
                                      timedelta(minutes=np.float64(minutes)),
                                      lon, lat, alt)[1] - horizon


    def _elevation_inv(self, utc_time, lon, lat, alt, horizon, minutes):
        """Compute the inverse of elevation."""
        return -self._elevation(utc_time, lon, lat, alt, horizon, minutes)


def _get_root(fun, start, end, tol=0.01):
    """Root finding scheme."""
    x_0 = end
    x_1 = start
    fx_0 = fun(end)
    fx_1 = fun(start)
    if abs(fx_0) < abs(fx_1):
        fx_0, fx_1 = fx_1, fx_0
        x_0, x_1 = x_1, x_0

    x_n = optimize.brentq(fun, x_0, x_1)
    return x_n


def _get_max_parab(fun, start, end, tol=0.01):
    """Successive parabolic interpolation."""
    a = float(start)
    c = float(end)
    b = (a + c) / 2.0

    f_a = fun(a)
    f_b = fun(b)
    f_c = fun(c)

    x = b
    with np.errstate(invalid="raise"):
        while True:
            try:
                x = x - 0.5 * (((b - a) ** 2 * (f_b - f_c)
                                - (b - c) ** 2 * (f_b - f_a)) /
                               ((b - a) * (f_b - f_c) - (b - c) * (f_b - f_a)))
            except FloatingPointError:
                return b
            if abs(b - x) <= tol:
                return x
            f_x = fun(x)
            # sometimes the estimation diverges... return best guess
            if f_x > f_b:
                logger.info("Parabolic interpolation did not converge, returning best guess so far.")
                return b

            a, b, c = (a + x) / 2.0, x, (x + c) / 2.0
            f_a, f_b, f_c = fun(a), f_x, fun(c)


class OrbitElements(object):
    """Class holding the orbital elements."""

    def __init__(self, tle):
        """Initialize the class."""
        self.epoch = tle.epoch
        self.excentricity = tle.excentricity
        self.inclination = np.deg2rad(tle.inclination)
        self.right_ascension = np.deg2rad(tle.right_ascension)
        self.arg_perigee = np.deg2rad(tle.arg_perigee)
        self.mean_anomaly = np.deg2rad(tle.mean_anomaly)

        self.mean_motion = tle.mean_motion * (np.pi * 2 / XMNPDA)
        self.mean_motion_derivative = tle.mean_motion_derivative * \
            np.pi * 2 / XMNPDA ** 2
        self.mean_motion_sec_derivative = tle.mean_motion_sec_derivative * \
            np.pi * 2 / XMNPDA ** 3
        self.bstar = tle.bstar * AE

        self.original_mean_motion = None
        self.semi_major_axis = None
        self._calculate_mean_motion_and_semi_major_axis()

        self.period = np.pi * 2 / self.original_mean_motion
        self.perigee = (self.semi_major_axis * (1 - self.excentricity) / AE - AE) * XKMPER
        self.right_ascension_lon = (self.right_ascension
                                    - astronomy.gmst(self.epoch))

        if self.right_ascension_lon > np.pi:
            self.right_ascension_lon -= 2 * np.pi

    def _calculate_mean_motion_and_semi_major_axis(self):
        a_1 = (XKE / self.mean_motion) ** (2.0 / 3)
        delta_1 = ((3 / 2.0) * (CK2 / a_1**2) * ((3 * np.cos(self.inclination)**2 - 1) /
                                                 (1 - self.excentricity**2)**(2.0 / 3)))
        a_0 = a_1 * (1 - delta_1 / 3 - delta_1**2 - (134.0 / 81) * delta_1**3)
        delta_0 = ((3 / 2.0) * (CK2 / a_0**2) * ((3 * np.cos(self.inclination)**2 - 1) /
                                                 (1 - self.excentricity**2)**(2.0 / 3)))

        self.original_mean_motion = self.mean_motion / (1 + delta_0)
        self.semi_major_axis = a_0 / (1 - delta_0)


class _SGDP4(object):
    """Class for the SGDP4 computations."""

    def __init__(self, orbit_elements):  # noqa: C901
        """Initialize class."""
        self.mode = None

        _check_orbital_elements(orbit_elements)

        self.eo = orbit_elements.excentricity
        self.xincl = orbit_elements.inclination
        self.xno = orbit_elements.original_mean_motion
        self.bstar = orbit_elements.bstar
        self.omegao = orbit_elements.arg_perigee
        self.xmo = orbit_elements.mean_anomaly
        self.xnodeo = orbit_elements.right_ascension
        self.t_0 = orbit_elements.epoch
        self.xn_0 = orbit_elements.mean_motion

        if self.eo < 0:
            self.mode = self.SGDP4_ZERO_ECC
            return

        self.cosIO = np.cos(self.xincl)
        self.sinIO = np.sin(self.xincl)
        theta2 = self.cosIO**2
        self.x3thm1 = 3.0 * theta2 - 1.0
        self.x1mth2 = 1.0 - theta2
        self.x7thm1 = 7.0 * theta2 - 1.0

        self.xnodp = None
        self.aodp = None
        self.perigee = None
        self.apogee = None
        self.period = None
        self._betao = None
        self._betao2 = None
        self._calculate_basic_orbit_params()

        self._set_mode()

        s4, qoms24 = self._get_s4_qoms24()
        tsi = 1.0 / (self.aodp - s4)
        self.eta = self.aodp * self.eo * tsi
        eeta = self.eo * self.eta
        coef = qoms24 * tsi**4

        self.c1 = None
        self.c2 = None
        self.c3 = None
        self.c4 = None
        self.c5 = None
        self._calculate_c_coefficients(coef, eeta, tsi)

        self.xmdot = None
        self.omgdot = None
        self.xnodot = None
        self._calculate_dot_products(theta2)

        self.xmcof = self._calculate_xmcof(coef, eeta)
        self.xnodcf = 3.5 * self._betao2 * self._xhdot1 * self.c1
        self.t2cof = 1.5 * self.c1
        self.xlcof = self._calculate_xlcof()
        self.aycof = 0.25 * A3OVK2 * self.sinIO
        self.cosXMO = np.cos(self.xmo)
        self.sinXMO = np.sin(self.xmo)
        self.delmo = (1.0 + self.eta * self.cosXMO)**3

        self.d2 = None
        self.d3 = None
        self.d4 = None
        self.t3cof = None
        self.t4cof = None
        self.t5cof = None
        if self.mode == SGDP4_NEAR_NORM:
            self._calculate_near_norm_parameters(tsi, s4)
        elif self.mode == SGDP4_DEEP_NORM:
            raise NotImplementedError("Deep space calculations not supported")

    def _calculate_basic_orbit_params(self):
        a1 = (XKE / self.xn_0) ** (2. / 3)
        self._betao2 = 1.0 - self.eo**2
        self._betao = np.sqrt(self._betao2)
        temp0 = 1.5 * CK2 * self.x3thm1 / (self._betao * self._betao2)
        del1 = temp0 / (a1**2)
        a0 = a1 * (1.0 - del1 * (1.0 / 3.0 + del1 * (1.0 + del1 * 134.0 / 81.0)))
        del0 = temp0 / (a0**2)
        self.xnodp = self.xn_0 / (1.0 + del0)
        self.aodp = (a0 / (1.0 - del0))
        self.perigee = (self.aodp * (1.0 - self.eo) - AE) * XKMPER
        self.apogee = (self.aodp * (1.0 + self.eo) - AE) * XKMPER
        self.period = (2 * np.pi * 1440.0 / XMNPDA) / self.xnodp

    def _set_mode(self):
        if self.period >= 225:
            # Deep-Space model
            self.mode = SGDP4_DEEP_NORM
        elif self.perigee < 220:
            # Near-space, simplified equations
            self.mode = SGDP4_NEAR_SIMP
        else:
            # Near-space, normal equations
            self.mode = SGDP4_NEAR_NORM

    def _calculate_c_coefficients(self, coef, eeta, tsi):
        etasq = self.eta**2
        psisq = np.abs(1.0 - etasq)
        coef_1 = coef / psisq**3.5
        self.c2 = (coef_1 * self.xnodp * (self.aodp *
                                          (1.0 + 1.5 * etasq + eeta * (4.0 + etasq)) +
                                          (0.75 * CK2) * tsi / psisq * self.x3thm1 *
                                          (8.0 + 3.0 * etasq * (8.0 + etasq))))

        self.c1 = self.bstar * self.c2

        self.c4 = (2.0 * self.xnodp * coef_1 * self.aodp * self._betao2 * (
            self.eta * (2.0 + 0.5 * etasq) + self.eo * (0.5 + 2.0 * etasq) - (2.0 * CK2) * tsi /
            (self.aodp * psisq) * (-3.0 * self.x3thm1 * (1.0 - 2.0 * eeta + etasq * (1.5 - 0.5 * eeta)) +
                                   0.75 * self.x1mth2 * (2.0 * etasq - eeta * (1.0 + etasq)) *
                                   np.cos(2.0 * self.omegao))))

        self.c5, self.c3, self.omgcof = 0.0, 0.0, 0.0

        if self.mode == SGDP4_NEAR_NORM:
            self.c5 = (2.0 * coef_1 * self.aodp * self._betao2 *
                       (1.0 + 2.75 * (etasq + eeta) + eeta * etasq))
            if self.eo > ECC_ALL:
                self.c3 = coef * tsi * A3OVK2 * \
                    self.xnodp * AE * self.sinIO / self.eo
            self.omgcof = self.bstar * self.c3 * np.cos(self.omegao)

    def _get_s4_qoms24(self):
        if self.perigee < 156:
            s4 = self.perigee - 78
            if s4 < 20:
                s4 = 20

            qoms24 = ((120 - s4) * (AE / XKMPER))**4
            s4 = (s4 / XKMPER + AE)
            return (s4, qoms24)
        return (KS, QOMS2T)

    def _calculate_dot_products(self, theta2):
        pinvsq = 1.0 / (self.aodp**2 * self._betao2**2)
        temp1 = 3.0 * CK2 * pinvsq * self.xnodp
        temp2 = temp1 * CK2 * pinvsq
        temp3 = 1.25 * CK4 * pinvsq**2 * self.xnodp
        theta4 = theta2 ** 2

        self.xmdot = (self.xnodp + (0.5 * temp1 * self._betao * self.x3thm1 + 0.0625 *
                                    temp2 * self._betao * (13.0 - 78.0 * theta2 +
                                                     137.0 * theta4)))

        x1m5th = 1.0 - 5.0 * theta2

        self.omgdot = (-0.5 * temp1 * x1m5th + 0.0625 * temp2 *
                       (7.0 - 114.0 * theta2 + 395.0 * theta4) +
                       temp3 * (3.0 - 36.0 * theta2 + 49.0 * theta4))

        self._xhdot1 = -temp1 * self.cosIO
        self.xnodot = (self._xhdot1 + (0.5 * temp2 * (4.0 - 19.0 * theta2) +
                                 2.0 * temp3 * (3.0 - 7.0 * theta2)) * self.cosIO)

    def _calculate_xmcof(self, coef, eeta):
        if self.eo > ECC_ALL:
            return (-(2. / 3) * AE) * coef * self.bstar / eeta
        return 0.0

    def _calculate_xlcof(self):
        # Check for possible divide-by-zero for X/(1+cos(xincl)) when
        # calculating xlcof */
        temp0 = 1.0 + self.cosIO
        if np.abs(temp0) < EPS_COS:
            temp0 = np.sign(temp0) * EPS_COS
        return 0.125 * A3OVK2 * self.sinIO * (3.0 + 5.0 * self.cosIO) / temp0

    def _calculate_near_norm_parameters(self, tsi, s4):
        c1sq = self.c1**2
        self.d2 = 4.0 * self.aodp * tsi * c1sq
        temp0 = self.d2 * tsi * self.c1 / 3.0
        self.d3 = (17.0 * self.aodp + s4) * temp0
        self.d4 = 0.5 * temp0 * self.aodp * tsi * \
            (221.0 * self.aodp + 31.0 * s4) * self.c1
        self.t3cof = self.d2 + 2.0 * c1sq
        self.t4cof = 0.25 * \
            (3.0 * self.d3 + self.c1 * (12.0 * self.d2 + 10.0 * c1sq))
        self.t5cof = (0.2 * (3.0 * self.d4 + 12.0 * self.c1 * self.d3 + 6.0 * self.d2**2 +
                                15.0 * c1sq * (2.0 * self.d2 + c1sq)))

    def propagate(self, utc_time):
        if self.mode == SGDP4_ZERO_ECC:
            raise NotImplementedError("Mode SGDP4_ZERO_ECC not implemented")
        elif self.mode == SGDP4_NEAR_SIMP:
            raise NotImplementedError('Mode "Near-space, simplified equations"'
                                      ' not implemented')
        elif self.mode != SGDP4_NEAR_NORM:
            raise NotImplementedError("Deep space calculations not supported")

        return self._calculate_keplerians(utc_time)

    def _calculate_keplerians(self, utc_time):
        params = {"utc_time": utc_time}
        params["ts"] = self._get_timedelta_in_minutes(params)

        params["xmp"] = self.xmo + self.xmdot * params["ts"]
        params["xnode"] = self.xnodeo + params["ts"] * (self.xnodot + params["ts"] * self.xnodcf)

        delm = self.xmcof * \
            ((1.0 + self.eta * np.cos(params["xmp"]))**3 - self.delmo)
        params["temp0"] = params["ts"] * self.omgcof + delm
        params["xmp"] += params["temp0"]

        self._calculate_omega(params)

        params["tempe"] = self.bstar * \
            (self.c4 * params["ts"] + self.c5 * (np.sin(params["xmp"]) - self.sinXMO))
        params["templ"] = params["ts"] * params["ts"] * \
            (self.t2cof + params["ts"] *
                (self.t3cof + params["ts"] * (self.t4cof + params["ts"] * self.t5cof)))

        self._calculate_a(params)
        self._calculate_axn_and_ayn(params)
        _calculate_elsq(params)

        params["ecc"] = np.sqrt(params["elsq"])

<<<<<<< HEAD
        self._calculate_preliminary_short_period(params)
        self._update_short_period(params)
        kep = self._collect_return_values(params)
=======
        if self.mode == SGDP4_ZERO_ECC:
            raise NotImplementedError("Mode SGDP4_ZERO_ECC not implemented")
        elif self.mode == SGDP4_NEAR_SIMP:
            tempa = 1.0 - ts * self.c1
            tempe = self.bstar * ts * self.c4
            templ = ts * ts * self.t2cof
            a = self.aodp * tempa * tempa
            e = em - tempe
            xl = xmp + omega + xnode + self.xnodp * templ
        elif self.mode == SGDP4_NEAR_NORM:
            delm = self.xmcof * \
                ((1.0 + self.eta * np.cos(xmp))**3 - self.delmo)
            temp0 = ts * self.omgcof + delm
            xmp += temp0
            omega -= temp0
            tempa = 1.0 - \
                (ts *
                 (self.c1 + ts * (self.d2 + ts * (self.d3 + ts * self.d4))))
            tempe = self.bstar * \
                (self.c4 * ts + self.c5 * (np.sin(xmp) - self.sinXMO))
            templ = ts * ts * \
                (self.t2cof + ts *
                 (self.t3cof + ts * (self.t4cof + ts * self.t5cof)))
            a = self.aodp * tempa**2
            e = em - tempe
            xl = xmp + omega + xnode + self.xnodp * templ
>>>>>>> a138792a

        return kep

    def _get_timedelta_in_minutes(self, params):
        return (dt2np(params["utc_time"]) - self.t_0) / np.timedelta64(1, "m")

    def _calculate_omega(self, params):
        params["omega"] = self.omegao + self.omgdot * params["ts"] - params["temp0"]

    def _calculate_a(self, params):
        tempa = 1.0 - \
            (params["ts"] *
                (self.c1 + params["ts"] * (self.d2 + params["ts"] * (self.d3 + params["ts"] * self.d4))))
        params["a"] = self.aodp * tempa**2

        if np.any(params["a"] < 1):
            raise Exception("Satellite crashed at time %s", params["utc_time"])

    def _calculate_axn_and_ayn(self, params):
        e = self._calculate_e(params["tempe"])
        beta2 = 1.0 - e**2

        # Long period periodics
        sinOMG = np.sin(params["omega"])
        cosOMG = np.cos(params["omega"])

        params["temp0"] = 1.0 / (params["a"] * beta2)
        params["axn"] = e * cosOMG
        params["ayn"] = e * sinOMG + params["temp0"] * self.aycof

    def _calculate_e(self, tempe):
        e = self.eo - tempe

        if np.any(e < ECC_LIMIT_LOW):
            raise ValueError("Satellite modified eccentricity too low: %s < %e"
                             % (str(e[e < ECC_LIMIT_LOW]), ECC_LIMIT_LOW))

        e = np.where(e < ECC_EPS, ECC_EPS, e)
        e = np.where(e > ECC_LIMIT_HIGH, ECC_LIMIT_HIGH, e)

        return e

    def _calculate_preliminary_short_period(self, params):
        xl = params["xmp"] + params["omega"] + params["xnode"] + self.xnodp * params["templ"]
        params["xlt"] = xl + params["temp0"] * self.xlcof * params["axn"]

        self._iterate_newton_raphson(params)

        # Short period preliminary quantities
        params["temp0"] = 1.0 - params["elsq"]
        params["betal"] = np.sqrt(params["temp0"])
        params["pl"] = params["a"] * params["temp0"]
        params["r"] = params["a"] * (1.0 - params["ecosE"])
        params["invR"] = 1.0 / params["r"]
        temp2 = params["a"] * params["invR"]
        temp3 = 1.0 / (1.0 + params["betal"])
        cosu = temp2 * (params["cosEPW"] - params["axn"] + params["ayn"] * params["esinE"] * temp3)
        sinu = temp2 * (params["sinEPW"] - params["ayn"] - params["axn"] * params["esinE"] * temp3)

        params["u"] = np.arctan2(sinu, cosu)
        params["sin2u"] = 2.0 * sinu * cosu
        params["cos2u"] = 2.0 * cosu**2 - 1.0
        params["temp0"] = 1.0 / params["pl"]
        params["temp1"] = CK2 * params["temp0"]
        params["temp2"] = params["temp1"] * params["temp0"]

    def _iterate_newton_raphson(self, params):
        epw = np.fmod(params["xlt"] - params["xnode"], 2 * np.pi)
        # needs a copy in case of an array
        capu = np.array(epw)
        for i in range(10):
            params["sinEPW"] = np.sin(epw)
            params["cosEPW"] = np.cos(epw)

            params["ecosE"] = params["axn"] * params["cosEPW"] + params["ayn"] * params["sinEPW"]
            params["esinE"] = params["axn"] * params["sinEPW"] - params["ayn"] * params["cosEPW"]
            f = capu - epw + params["esinE"]
            if np.all(np.abs(f) < NR_EPS):
                break

            df = 1.0 - params["ecosE"]

            # 1st order Newton-Raphson correction.
            nr = f / df

            # 2nd order Newton-Raphson correction.
            nr = np.where(np.logical_and(i == 0, np.abs(nr) > 1.25 * params["ecc"]),
                          np.sign(nr) * params["ecc"],
                          f / (df + 0.5 * params["esinE"] * nr))
            epw += nr


    def _update_short_period(self, params):
        params["rk"] = params["r"] * (1.0 - 1.5 * params["temp2"] * params["betal"] * self.x3thm1) + \
            0.5 * params["temp1"] * self.x1mth2 * params["cos2u"]
        params["uk"] = params["u"] - 0.25 * params["temp2"] * self.x7thm1 * params["sin2u"]
        params["xnodek"] = params["xnode"] + 1.5 * params["temp2"] * self.cosIO * params["sin2u"]
        params["xinc"] = self.xincl + 1.5 * params["temp2"] * self.cosIO * self.sinIO * params["cos2u"]

        if np.any(params["rk"] < 1):
            raise Exception("Satellite crashed at time %s", params["utc_time"])

        params["temp0"] = np.sqrt(params["a"])
        temp2 = XKE / (params["a"] * params["temp0"])
        params["rdotk"] = (
            (XKE * params["temp0"] * params["esinE"] * params["invR"] -
                temp2 * params["temp1"] * self.x1mth2 * params["sin2u"]) *
            (XKMPER / AE * XMNPDA / 86400.0))
        params["rfdotk"] = ((XKE * np.sqrt(params["pl"]) * params["invR"] + temp2 * params["temp1"] *
                   (self.x1mth2 * params["cos2u"] + 1.5 * self.x3thm1)) *
                  (XKMPER / AE * XMNPDA / 86400.0))

    def _collect_return_values(self, params):
        kep = {}
        kep["ecc"] = params["ecc"]
        kep["radius"] = params["rk"] * XKMPER / AE
        kep["theta"] = params["uk"]
        kep["eqinc"] = params["xinc"]
        kep["ascn"] = params["xnodek"]
        kep["argp"] = params["omega"]
        kep["smjaxs"] = params["a"] * XKMPER / AE
        kep["rdotk"] = params["rdotk"]
        kep["rfdotk"] = params["rfdotk"]

        return kep


def _check_orbital_elements(orbit_elements):
    if not (0 < orbit_elements.excentricity < ECC_LIMIT_HIGH):
        raise OrbitalError("Eccentricity out of range: %e" % orbit_elements.excentricity)
    if not ((0.0035 * 2 * np.pi / XMNPDA) < orbit_elements.original_mean_motion < (18 * 2 * np.pi / XMNPDA)):
        raise OrbitalError("Mean motion out of range: %e" % orbit_elements.original_mean_motion)
    if not (0 < orbit_elements.inclination < np.pi):
        raise OrbitalError("Inclination out of range: %e" % orbit_elements.inclination)


def _calculate_elsq(params):
    params["elsq"] = params["axn"]**2 + params["ayn"]**2

    if np.any(params["elsq"] >= 1):
        raise Exception("e**2 >= 1 at %s", params["utc_time"])


def _get_tz_unaware_utctime(utc_time):
    """Return timzone unaware datetime object.

    The input *utc_time* is either a timezone unaware object assumed to be in
    UTC, or a timezone aware datetime object in UTC.
    """
    if isinstance(utc_time, datetime):
        if utc_time.tzinfo and utc_time.tzinfo != pytz.utc:
            raise ValueError("UTC time expected! Parsing a timezone aware datetime object requires it to be UTC!")
        return utc_time.replace(tzinfo=None)

    return utc_time


def kep2xyz(kep):
    """Keppler to cartesian coordinates conversion.

    (Not sure what 'kep' actually refers to, just guessing! FIXME!)
    """
    sinT = np.sin(kep["theta"])
    cosT = np.cos(kep["theta"])
    sinI = np.sin(kep["eqinc"])
    cosI = np.cos(kep["eqinc"])
    sinS = np.sin(kep["ascn"])
    cosS = np.cos(kep["ascn"])

    xmx = -sinS * cosI
    xmy = cosS * cosI

    ux = xmx * sinT + cosS * cosT
    uy = xmy * sinT + sinS * cosT
    uz = sinI * sinT

    x = kep["radius"] * ux
    y = kep["radius"] * uy
    z = kep["radius"] * uz

    vx = xmx * cosT - cosS * sinT
    vy = xmy * cosT - sinS * sinT
    vz = sinI * cosT

    v_x = kep["rdotk"] * ux + kep["rfdotk"] * vx
    v_y = kep["rdotk"] * uy + kep["rfdotk"] * vy
    v_z = kep["rdotk"] * uz + kep["rfdotk"] * vz

    return np.array((x, y, z)), np.array((v_x, v_y, v_z))


if __name__ == "__main__":
    obs_lon, obs_lat = np.deg2rad((12.4143, 55.9065))
    obs_alt = 0.02
    o = Orbital(satellite="METOP-B")

    t_start = datetime.now()
    t_stop = t_start + timedelta(minutes=20)
    t = t_start
    while t < t_stop:
        t += timedelta(seconds=15)
        lon, lat, alt = o.get_lonlatalt(t)
        lon, lat = np.rad2deg((lon, lat))
        az, el = o.get_observer_look(t, obs_lon, obs_lat, obs_alt)
        ob = o.get_orbit_number(t, tbus_style=True)
        print(az, el, ob)<|MERGE_RESOLUTION|>--- conflicted
+++ resolved
@@ -804,9 +804,6 @@
     def propagate(self, utc_time):
         if self.mode == SGDP4_ZERO_ECC:
             raise NotImplementedError("Mode SGDP4_ZERO_ECC not implemented")
-        elif self.mode == SGDP4_NEAR_SIMP:
-            raise NotImplementedError('Mode "Near-space, simplified equations"'
-                                      ' not implemented')
         elif self.mode != SGDP4_NEAR_NORM:
             raise NotImplementedError("Deep space calculations not supported")
 
@@ -825,12 +822,8 @@
         params["xmp"] += params["temp0"]
 
         self._calculate_omega(params)
-
-        params["tempe"] = self.bstar * \
-            (self.c4 * params["ts"] + self.c5 * (np.sin(params["xmp"]) - self.sinXMO))
-        params["templ"] = params["ts"] * params["ts"] * \
-            (self.t2cof + params["ts"] *
-                (self.t3cof + params["ts"] * (self.t4cof + params["ts"] * self.t5cof)))
+        self._calculate_tempe(params)
+        self._calculate_templ(params)
 
         self._calculate_a(params)
         self._calculate_axn_and_ayn(params)
@@ -838,38 +831,9 @@
 
         params["ecc"] = np.sqrt(params["elsq"])
 
-<<<<<<< HEAD
         self._calculate_preliminary_short_period(params)
         self._update_short_period(params)
         kep = self._collect_return_values(params)
-=======
-        if self.mode == SGDP4_ZERO_ECC:
-            raise NotImplementedError("Mode SGDP4_ZERO_ECC not implemented")
-        elif self.mode == SGDP4_NEAR_SIMP:
-            tempa = 1.0 - ts * self.c1
-            tempe = self.bstar * ts * self.c4
-            templ = ts * ts * self.t2cof
-            a = self.aodp * tempa * tempa
-            e = em - tempe
-            xl = xmp + omega + xnode + self.xnodp * templ
-        elif self.mode == SGDP4_NEAR_NORM:
-            delm = self.xmcof * \
-                ((1.0 + self.eta * np.cos(xmp))**3 - self.delmo)
-            temp0 = ts * self.omgcof + delm
-            xmp += temp0
-            omega -= temp0
-            tempa = 1.0 - \
-                (ts *
-                 (self.c1 + ts * (self.d2 + ts * (self.d3 + ts * self.d4))))
-            tempe = self.bstar * \
-                (self.c4 * ts + self.c5 * (np.sin(xmp) - self.sinXMO))
-            templ = ts * ts * \
-                (self.t2cof + ts *
-                 (self.t3cof + ts * (self.t4cof + ts * self.t5cof)))
-            a = self.aodp * tempa**2
-            e = em - tempe
-            xl = xmp + omega + xnode + self.xnodp * templ
->>>>>>> a138792a
 
         return kep
 
@@ -879,10 +843,28 @@
     def _calculate_omega(self, params):
         params["omega"] = self.omegao + self.omgdot * params["ts"] - params["temp0"]
 
+    def _calculate_tempe(self, params):
+        if self.mode == SGDP4_NEAR_SIMP:
+            params["tempe"] = self.bstar * params["ts"] * self.c4
+        else:
+            params["tempe"] = self.bstar * \
+                (self.c4 * params["ts"] + self.c5 * (np.sin(params["xmp"]) - self.sinXMO))
+
+    def _calculate_templ(self, params):
+        if self.mode == SGDP4_NEAR_SIMP:
+            params["templ"] = params["ts"] * params["ts"] * self.t2cof
+        else:
+            params["templ"] = params["ts"] * params["ts"] * \
+            (self.t2cof + params["ts"] *
+                (self.t3cof + params["ts"] * (self.t4cof + params["ts"] * self.t5cof)))
+
     def _calculate_a(self, params):
-        tempa = 1.0 - \
-            (params["ts"] *
-                (self.c1 + params["ts"] * (self.d2 + params["ts"] * (self.d3 + params["ts"] * self.d4))))
+        if self.mode == SGDP4_NEAR_SIMP:
+            tempa = 1.0 - params["ts"] * self.c1
+        else:
+            tempa = 1.0 - \
+                (params["ts"] *
+                 (self.c1 + params["ts"] * (self.d2 + params["ts"] * (self.d3 + params["ts"] * self.d4))))
         params["a"] = self.aodp * tempa**2
 
         if np.any(params["a"] < 1):
