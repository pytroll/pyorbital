--- conflicted
+++ resolved
@@ -1,7 +1,7 @@
 #!/usr/bin/env python
 # -*- coding: utf-8 -*-
 
-# Copyright (c) 2011, 2012, 2014, 2016 SMHI
+# Copyright (c) 2011, 2012, 2014, 2016, 2018 SMHI
 # Author(s):
 
 #   Martin Raspaud <martin.raspaud@smhi.se>
@@ -35,7 +35,6 @@
 from pyorbital import astronomy, tlefile
 from pyorbital.orbital import _SGDP4, Orbital, OrbitElements
 from pyorbital.tlefile import ChecksumError
-
 
 
 class LineOrbital(Orbital):
@@ -113,15 +112,9 @@
                     except NotImplementedError as e:
                         test_line = f__.readline()
                         continue
-<<<<<<< HEAD
-                    except ChecksumError, e:
-                        self.assertTrue(
-                            test_line.split()[1] in ["33333", "33334", "33335"])
-=======
                     except ChecksumError as e:
                         self.assertTrue(test_line.split()[1] in [
                                         "33333", "33334", "33335"])
->>>>>>> 5c1036e3
                     for delay in times:
                         try:
                             test_time = delay.astype(
@@ -140,10 +133,7 @@
                         delta_pos = 5e-6  # km =  5 mm
                         delta_vel = 5e-9  # km/s = 5 um/s
                         delta_time = 1e-3  # 1 milisecond
-<<<<<<< HEAD
 
-=======
->>>>>>> 5c1036e3
                         self.assertTrue(abs(res[0] - pos[0]) < delta_pos)
                         self.assertTrue(abs(res[1] - pos[1]) < delta_pos)
                         self.assertTrue(abs(res[2] - pos[2]) < delta_pos)
