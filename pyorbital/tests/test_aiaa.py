--- conflicted
+++ resolved
@@ -110,17 +110,9 @@
                     except NotImplementedError as e:
                         test_line = f__.readline()
                         continue
-<<<<<<< HEAD
                     except ChecksumError as e:
                         self.assertTrue(test_line.split()[1] in [
                                         "33333", "33334", "33335"])
-=======
-
-                    except ChecksumError, e:
-                        self.assertTrue(test_line.split()[1] in [
-                                        "33333", "33334", "33335"])
-
->>>>>>> 9cd98739
                     for delay in times:
                         try:
                             test_time = delay.astype(
