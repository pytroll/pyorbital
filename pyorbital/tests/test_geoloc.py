#!/usr/bin/env python
# -*- coding: utf-8 -*-

# Copyright (c) 2014-2023 Pytroll Community

# Author(s):

#   Martin Raspaud <martin.raspaud@smhi.se>

# This program is free software: you can redistribute it and/or modify
# it under the terms of the GNU General Public License as published by
# the Free Software Foundation, either version 3 of the License, or
# (at your option) any later version.

# This program is distributed in the hope that it will be useful,
# but WITHOUT ANY WARRANTY; without even the implied warranty of
# MERCHANTABILITY or FITNESS FOR A PARTICULAR PURPOSE.  See the
# GNU General Public License for more details.

# You should have received a copy of the GNU General Public License
# along with this program.  If not, see <http://www.gnu.org/licenses/>.

"""Test the geoloc module."""

from datetime import datetime
import numpy as np

from pyorbital.geoloc import ScanGeometry, geodetic_lat, qrotate, subpoint
from pyorbital.geoloc_instrument_definitions import avhrr, viirs, amsua, mhs, hirs4, atms, ascat, slstr


class TestQuaternion:
    """Test the quaternion rotation."""

    def test_qrotate(self):
        """Test quaternion rotation."""
        vector = np.array([[1, 0, 0]]).T
        axis = np.array([[0, 1, 0]]).T
        angle = np.deg2rad(90)

        result = qrotate(vector, axis, angle)[:, 0]
        expected = np.array([0, 0, 1])
        np.testing.assert_allclose(result, expected, rtol=1e-8, atol=1e-8)

        axis = np.array([0, 1, 0])
        result = qrotate(vector, axis, angle)
        expected = np.array([[0, 0, 1]]).T
        np.testing.assert_allclose(result, expected, rtol=1e-8, atol=1e-8)

        vector = np.array([[1, 0, 0],
                           [0, 0, 1]]).T
        axis = np.array([0, 1, 0])
        angle = np.deg2rad(90)
        result = qrotate(vector, axis, angle)
        expected = np.array([[0, 0, 1],
                             [-1, 0, 0]]).T

        np.testing.assert_allclose(result, expected, rtol=1e-8, atol=1e-8)

        axis = np.array([[0, 1, 0]]).T
        result = qrotate(vector, axis, angle)
        expected = np.array([[0, 0, 1],
                             [-1, 0, 0]]).T

        np.testing.assert_allclose(result, expected, rtol=1e-8, atol=1e-8)


class TestGeoloc:
    """Test for the core computing part."""

    def test_scan_geometry(self):
        """Test the ScanGeometry object."""
        scans_nb = 1

        xy = np.vstack((np.deg2rad(np.array([10, 0, -10])),
                        np.array([0, 0, 0])))
        xy = np.tile(xy[:, np.newaxis, :], [1, np.int32(scans_nb), 1])

        times = np.tile([-0.1, 0, 0.1], [np.int32(scans_nb), 1])

        instrument = ScanGeometry(xy, times)

        np.testing.assert_allclose(np.rad2deg(instrument.fovs[0]), np.array([[10, 0, -10]]))

        # Test vectors

        pos = np.rollaxis(np.tile(np.array([0, 0, 7000]), [3, 1, 1]), 2)
        vel = np.rollaxis(np.tile(np.array([1, 0, 0]), [3, 1, 1]), 2)
        pos = np.stack([np.array([0, 0, 7000])] * 3, 1)[:, np.newaxis, :]
        vel = np.stack([np.array([1, 0, 0])] * 3, 1)[:, np.newaxis, :]

        vec = instrument.vectors(pos, vel)

        result = vec[:, 0, 1]
        expected = np.array([0.0, 0.0, -1.0])
        np.testing.assert_allclose(result, expected, rtol=1e-8, atol=1e-8)

        # minus sin because we use trigonometrical direction of angles
        result = vec[:, 0, 0]
        expected = np.array([0, -np.sin(np.deg2rad(10)), -np.cos(np.deg2rad(10))])
        np.testing.assert_allclose(result, expected, rtol=1e-7, atol=1e-7)

        result = vec[:, 0, 2]
        expected = np.array([0, -np.sin(np.deg2rad(-10)), -np.cos(np.deg2rad(-10))])
        np.testing.assert_allclose(result, expected, rtol=1e-7, atol=1e-7)

        # Test times

        start_of_scan = np.datetime64(datetime(2014, 1, 8, 11, 30))
        times = instrument.times(start_of_scan)

        assert times[0, 1] == start_of_scan
        assert times[0, 0] == start_of_scan - np.timedelta64(100, 'ms')
        assert times[0, 2] == start_of_scan + np.timedelta64(100, 'ms')

    def test_geodetic_lat(self):
        """Test the determination of the geodetic latitude."""
        point = np.array([[7000, 0, 7000]]).T
        np.testing.assert_allclose(geodetic_lat(point),
                                   np.array([0.78755832699854733]), rtol=1e-8, atol=1e-8)

        points = np.array([[7000, 0, 7000],
                           [7000, 0, 7000]]).T
        result = geodetic_lat(points)
        expected = np.array([0.78755832699854733, 0.78755832699854733])
        np.testing.assert_allclose(result, expected, rtol=1e-8, atol=1e-8)

    def test_subpoint(self):
        """Test nadir determination."""
        a = 6378.137  # km
        b = 6356.75231414  # km, GRS80
        point = np.array([0, 0, 7000])
        nadir = subpoint(point, a, b)
        np.testing.assert_allclose(nadir, np.array([0, 0, b]), rtol=1e-7, atol=1e-7)

        point = np.array([7000, 0, 7000])
        nadir = subpoint(point, a, b)
        np.testing.assert_allclose(nadir,
                                   np.array([4507.85431429,
                                             0,
                                             4497.06396339]), rtol=1e-8, atol=1e-8)
        points = np.array([[7000, 0, 7000],
                           [7000, 0, 7000]]).T
        nadir = subpoint(points, a, b)
        np.testing.assert_allclose(nadir[:, 0],
                                   np.array([4507.85431429,
                                             0,
                                             4497.06396339]), rtol=1e-8, atol=1e-8)
        np.testing.assert_allclose(nadir[:, 1],
                                   np.array([4507.85431429,
                                             0,
                                             4497.06396339]), rtol=1e-8, atol=1e-8)


class TestGeolocDefs:
    """Test the instrument definitions."""

    def test_avhrr(self):
        """Test the definition of the avhrr instrument."""
        avh = avhrr(1, np.array([0, 1023.5, 2047]))
        result = np.rad2deg(avh.fovs[0])
        expected = np.array([[55.37, 0, -55.37]])
        np.testing.assert_allclose(result, expected, rtol=1e-7, atol=1e-7)

        avh = avhrr(1, np.array([0, 1023.5, 2047]), 10)
        np.testing.assert_allclose(np.rad2deg(avh.fovs[0]),
                                   np.array([[10, 0, -10]]))

        # This is perhaps a bit odd, to require avhrr to accept floats for
        # the number of scans? FIXME!
        avh = avhrr(1.1, np.array([0, 1023.5, 2047]), 10)
        np.testing.assert_allclose(np.rad2deg(avh.fovs[0]),
                                   np.array([[10, 0, -10]]))

    def test_viirs(self):
        """Test the definition of the viirs instrument."""
        geom = viirs(1, np.array([0, 3200, 6399]))
        expected_fovs = np.array([
            np.tile(np.array([[0.98, -0., -0.98]]), [32, 1]),
            np.tile(np.array([[0., -0., 0]]), [32, 1])], dtype=np.float64)

        np.testing.assert_allclose(geom.fovs,
                                   expected_fovs, rtol=1e-2, atol=1e-2)

        geom = viirs(2, np.array([0, 3200, 6399]))
        expected_fovs = np.array([
            np.tile(np.array([[0.98, -0., -0.98]]), [32*2, 1]),
            np.tile(np.array([[0., -0., 0]]), [32*2, 1])], dtype=np.float64)

        np.testing.assert_allclose(geom.fovs,
                                   expected_fovs, rtol=1e-2, atol=1e-2)

    def test_viirs_defaults(self):
        """Test the definition of the viirs instrument with default slicing."""
        geom = viirs(1, chn_pixels=3)
        expected_fovs = np.array([
            np.tile(np.array([[0.98, -0., -0.98]]), [32, 1]),
            np.tile(np.array([[0., -0., 0]]), [32, 1])], dtype=np.float64)

        np.testing.assert_allclose(geom.fovs,
                                   expected_fovs, rtol=1e-2, atol=1e-2)

    def test_amsua(self):
        """Test the definition of the amsua instrument."""
        geom = amsua(1)
        expected_fovs = np.array([
            [[0.84,  0.78,  0.73,  0.67,  0.61,  0.55,  0.49,  0.44,  0.38,
              0.32,  0.26,  0.2,  0.15,  0.09,  0.03, -0.03, -0.09, -0.15,
              -0.2, -0.26, -0.32, -0.38, -0.44, -0.49, -0.55, -0.61, -0.67,
              -0.73, -0.78, -0.84]],
            np.zeros((1, 30))], dtype=np.float64)
        np.testing.assert_allclose(geom.fovs, expected_fovs, rtol=1e-2, atol=1e-2)

    def test_mhs(self):
        """Test the definition of the mhs instrument."""
        geom = mhs(1)
        expected_fovs = np.array([
            [[0.86,  0.84,  0.82,  0.8,  0.79,  0.77,  0.75,  0.73,  0.71,
              0.69,  0.67,  0.65,  0.63,  0.61,  0.59,  0.57,  0.55,  0.53,
              0.51,  0.49,  0.48,  0.46,  0.44,  0.42,  0.4,  0.38,  0.36,
              0.34,  0.32,  0.3,  0.28,  0.26,  0.24,  0.22,  0.2,  0.18,
              0.16,  0.15,  0.13,  0.11,  0.09,  0.07,  0.05,  0.03,  0.01,
              -0.01, -0.03, -0.05, -0.07, -0.09, -0.11, -0.13, -0.15, -0.16,
              -0.18, -0.2, -0.22, -0.24, -0.26, -0.28, -0.3, -0.32, -0.34,
              -0.36, -0.38, -0.4, -0.42, -0.44, -0.46, -0.48, -0.49, -0.51,
              -0.53, -0.55, -0.57, -0.59, -0.61, -0.63, -0.65, -0.67, -0.69,
              -0.71, -0.73, -0.75, -0.77, -0.79, -0.8, -0.82, -0.84, -0.86]],
            np.zeros((1, 90))], dtype=np.float64)
        np.testing.assert_allclose(geom.fovs,
                                   expected_fovs, rtol=1e-2, atol=1e-2)

    def test_hirs4(self):
        """Test the definition of the hirs4 instrument."""
        geom = hirs4(1)
        expected_fovs = np.array([
            [[0.86,  0.83,  0.8,  0.77,  0.74,  0.71,  0.68,  0.64,  0.61,
              0.58,  0.55,  0.52,  0.49,  0.46,  0.42,  0.39,  0.36,  0.33,
              0.3,  0.27,  0.24,  0.2,  0.17,  0.14,  0.11,  0.08,  0.05,
              0.02, -0.02, -0.05, -0.08, -0.11, -0.14, -0.17, -0.2, -0.24,
              -0.27, -0.3, -0.33, -0.36, -0.39, -0.42, -0.46, -0.49, -0.52,
              -0.55, -0.58, -0.61, -0.64, -0.68, -0.71, -0.74, -0.77, -0.8,
              -0.83, -0.86]],
            np.zeros((1, 56))], dtype=np.float64)
        np.testing.assert_allclose(geom.fovs,
                                   expected_fovs, rtol=1e-2, atol=1e-2)

    def test_atms(self):
        """Test the definition of the atms instrument."""
        geom = atms(1)
        expected_fovs = np.array([
            [[0.92,  0.9,  0.88,  0.86,  0.84,  0.82,  0.8,  0.78,  0.76,
              0.75,  0.73,  0.71,  0.69,  0.67,  0.65,  0.63,  0.61,  0.59,
              0.57,  0.55,  0.53,  0.51,  0.49,  0.47,  0.46,  0.44,  0.42,
              0.4,  0.38,  0.36,  0.34,  0.32,  0.3,  0.28,  0.26,  0.24,
              0.22,  0.2,  0.18,  0.16,  0.15,  0.13,  0.11,  0.09,  0.07,
              0.05,  0.03,  0.01, -0.01, -0.03, -0.05, -0.07, -0.09, -0.11,
              -0.13, -0.15, -0.16, -0.18, -0.2, -0.22, -0.24, -0.26, -0.28,
              -0.3, -0.32, -0.34, -0.36, -0.38, -0.4, -0.42, -0.44, -0.46,
              -0.47, -0.49, -0.51, -0.53, -0.55, -0.57, -0.59, -0.61, -0.63,
              -0.65, -0.67, -0.69, -0.71, -0.73, -0.75, -0.76, -0.78, -0.8,
              -0.82, -0.84, -0.86, -0.88, -0.9, -0.92]],
            np.zeros((1, 96))], dtype=np.float64)
        np.testing.assert_allclose(geom.fovs,
                                   expected_fovs, rtol=1e-2, atol=1e-2)

    def test_ascat(self):
        """Test the definition of the ASCAT instrument onboard Metop."""
        geom = ascat(1)
        expected_fovs = np.array([
            [[0.9250245,  0.90058989,  0.87615528,  0.85172067,
              0.82728607,  0.80285146,  0.77841685,  0.75398224,
              0.72954763,  0.70511302,  0.68067841,  0.6562438,
              0.63180919,  0.60737458,  0.58293997,  0.55850536,
              0.53407075,  0.50963614,  0.48520153,  0.46076692,
              0.43633231, -0.43633231, -0.46076692, -0.48520153,
              -0.50963614, -0.53407075, -0.55850536, -0.58293997,
              -0.60737458, -0.63180919, -0.6562438, -0.68067841,
              -0.70511302, -0.72954763, -0.75398224, -0.77841685,
              -0.80285146, -0.82728607, -0.85172067, -0.87615528,
              -0.90058989, -0.9250245]], np.zeros((1, 42))], dtype=np.float64)

        np.testing.assert_allclose(
            geom.fovs, expected_fovs, rtol=1e-2, atol=1e-2)
        geom = ascat(1, np.array([0, 41]))
        expected_fovs = np.array([[[0.9250245,  -0.9250245]],
                                  [[0.,  0.]]], dtype=np.float64)
        np.testing.assert_allclose(
            geom.fovs, expected_fovs, rtol=1e-2, atol=1e-2)

        geom = ascat(1, np.array([0, -1]))
<<<<<<< HEAD
        self.assertTrue(np.allclose(
            geom.fovs, expected_fovs, rtol=1e-2, atol=1e-2))

    def test_slstr(self):
        """Test the definition of the slstr instrument flying on Sentinel-3
        """
        geom = slstr(1, [0, 1])

        expected_fovs = np.array([
            np.tile(np.array([[0.8115781, -0.38571776]]), [1, 1]),
            np.tile(np.array([[0., 0.]]), [1, 1])], dtype=np.float64)
        self.assertTrue(np.allclose(geom.fovs,
                                    expected_fovs, rtol=1e-2, atol=1e-2))

        with self.assertRaises(NotImplementedError):
            slstr(1, [0, 1], is_nadir=False)

def suite():
    """The suite for test_geoloc
    """
    loader = unittest.TestLoader()
    mysuite = unittest.TestSuite()
    mysuite.addTest(loader.loadTestsFromTestCase(TestQuaternion))
    mysuite.addTest(loader.loadTestsFromTestCase(TestGeoloc))
    mysuite.addTest(loader.loadTestsFromTestCase(TestGeolocDefs))

    return mysuite
=======
        np.testing.assert_allclose(
            geom.fovs, expected_fovs, rtol=1e-2, atol=1e-2)
>>>>>>> 19f444b3
<|MERGE_RESOLUTION|>--- conflicted
+++ resolved
@@ -288,9 +288,8 @@
             geom.fovs, expected_fovs, rtol=1e-2, atol=1e-2)
 
         geom = ascat(1, np.array([0, -1]))
-<<<<<<< HEAD
-        self.assertTrue(np.allclose(
-            geom.fovs, expected_fovs, rtol=1e-2, atol=1e-2))
+        np.testing.assert_allclose(
+            geom.fovs, expected_fovs, rtol=1e-2, atol=1e-2)
 
     def test_slstr(self):
         """Test the definition of the slstr instrument flying on Sentinel-3
@@ -305,18 +304,3 @@
 
         with self.assertRaises(NotImplementedError):
             slstr(1, [0, 1], is_nadir=False)
-
-def suite():
-    """The suite for test_geoloc
-    """
-    loader = unittest.TestLoader()
-    mysuite = unittest.TestSuite()
-    mysuite.addTest(loader.loadTestsFromTestCase(TestQuaternion))
-    mysuite.addTest(loader.loadTestsFromTestCase(TestGeoloc))
-    mysuite.addTest(loader.loadTestsFromTestCase(TestGeolocDefs))
-
-    return mysuite
-=======
-        np.testing.assert_allclose(
-            geom.fovs, expected_fovs, rtol=1e-2, atol=1e-2)
->>>>>>> 19f444b3
