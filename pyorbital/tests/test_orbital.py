#!/usr/bin/env python
# -*- coding: utf-8 -*-

# Copyright (c) 2012-2014, 2016 Martin Raspaud

# Author(s):

#   Martin Raspaud <martin.raspaud@smhi.se>
#   Adam Dybbroe <adam.dybbroe@smhi.se>


# This program is free software: you can redistribute it and/or modify
# it under the terms of the GNU General Public License as published by
# the Free Software Foundation, either version 3 of the License, or
# (at your option) any later version.

# This program is distributed in the hope that it will be useful,
# but WITHOUT ANY WARRANTY; without even the implied warranty of
# MERCHANTABILITY or FITNESS FOR A PARTICULAR PURPOSE.  See the
# GNU General Public License for more details.

# You should have received a copy of the GNU General Public License
# along with this program.  If not, see <http://www.gnu.org/licenses/>.

"""Test the geoloc orbital.
"""

import unittest
from datetime import datetime, timedelta

import numpy as np

from pyorbital import orbital

eps_deg = 10e-3


<<<<<<< HEAD
class TestOrbital(unittest.TestCase):
=======
class Test(unittest.TestCase):
>>>>>>> 5c1036e3

    def test_get_orbit_number(self):
        """Testing getting the orbitnumber from the tle"""
        sat = orbital.Orbital("NPP",
                              line1="1 37849U 11061A   12017.90990040 -.00000112  00000-0 -32693-4 0   772",
                              line2="2 37849  98.7026 317.8811 0001845  92.4533 267.6830 14.19582686 11574")
        dobj = datetime(2012, 1, 18, 8, 4, 19)
        orbnum = sat.get_orbit_number(dobj)
        self.assertEqual(orbnum, 1163)

    def test_sublonlat(self):
        sat = orbital.Orbital("ISS (ZARYA)",
                              line1="1 25544U 98067A   03097.78853147  .00021906  00000-0  28403-3 0  8652",
                              line2="2 25544  51.6361  13.7980 0004256  35.6671  59.2566 15.58778559250029")
        d = datetime(2003, 3, 23, 0, 3, 22)
        lon, lat, alt = sat.get_lonlatalt(d)
        expected_lon = -68.199894472013213
        expected_lat = 23.159747677881075
        expected_alt = 392.01953430856935
<<<<<<< HEAD
        self.failUnless(
            np.abs(lon - expected_lon) < eps_deg, 'Calculation of sublon failed')
        self.failUnless(
            np.abs(lat - expected_lat) < eps_deg, 'Calculation of sublat failed')
        self.failUnless(
            np.abs(alt - expected_alt) < eps_deg, 'Calculation of altitude failed')
=======
        self.assertTrue(np.abs(lon - expected_lon) < eps_deg, 'Calculation of sublon failed')
        self.assertTrue(np.abs(lat - expected_lat) < eps_deg, 'Calculation of sublat failed')
        self.assertTrue(np.abs(alt - expected_alt) < eps_deg, 'Calculation of altitude failed')
>>>>>>> 5c1036e3

    def test_observer_look(self):
        sat = orbital.Orbital("ISS (ZARYA)",
                              line1="1 25544U 98067A   03097.78853147  .00021906  00000-0  28403-3 0  8652",
                              line2="2 25544  51.6361  13.7980 0004256  35.6671  59.2566 15.58778559250029")
        d = datetime(2003, 3, 23, 0, 3, 22)
        az, el = sat.get_observer_look(d, -84.39733, 33.775867, 0)
        expected_az = 122.45169655331965
        expected_el = 1.9800219611255456
<<<<<<< HEAD
        self.failUnless(
            np.abs(az - expected_az) < eps_deg, 'Calculation of azimut failed')
        self.failUnless(
            np.abs(el - expected_el) < eps_deg, 'Calculation of elevation failed')
=======
        self.assertTrue(np.abs(az - expected_az) < eps_deg, 'Calculation of azimut failed')
        self.assertTrue(np.abs(el - expected_el) < eps_deg, 'Calculation of elevation failed')
>>>>>>> 5c1036e3

    def test_orbit_num_an(self):
        sat = orbital.Orbital("METOP-A",
                              line1="1 29499U 06044A   11254.96536486  .00000092  00000-0  62081-4 0  5221",
                              line2="2 29499  98.6804 312.6735 0001758 111.9178 248.2152 14.21501774254058")
        d = datetime(2011, 9, 14, 5, 30)
        self.assertEqual(sat.get_orbit_number(d), 25437)

    def test_orbit_num_non_an(self):
        sat = orbital.Orbital("METOP-A",
                              line1="1 29499U 06044A   13060.48822809  .00000017  00000-0  27793-4 0  9819",
                              line2="2 29499  98.6639 121.6164 0001449  71.9056  43.3132 14.21510544330271")
<<<<<<< HEAD
        dt = timedelta(minutes=98)
=======
        dt = np.timedelta64(98, 'm')
>>>>>>> 5c1036e3
        self.assertEqual(sat.get_orbit_number(sat.tle.epoch + dt), 33028)

    def test_orbit_num_equator(self):
        sat = orbital.Orbital("SUOMI NPP",
                              line1="1 37849U 11061A   13061.24611272  .00000048  00000-0  43679-4 0  4334",
                              line2="2 37849  98.7444   1.0588 0001264  63.8791 102.8546 14.19528338 69643")
        t1 = datetime(2013, 3, 2, 22, 2, 25)
        t2 = datetime(2013, 3, 2, 22, 2, 26)
        on1 = sat.get_orbit_number(t1)
        on2 = sat.get_orbit_number(t2)
        self.assertEqual(on1, 6973)
        self.assertEqual(on2, 6974)
        pos1, vel1 = sat.get_position(t1, normalize=False)
        pos2, vel2 = sat.get_position(t2, normalize=False)
        del vel1, vel2
        self.assertTrue(pos1[2] < 0)
        self.assertTrue(pos2[2] > 0)

    def test_get_next_passes_apogee(self):
        """Regression test #22."""
        line1 = "1 24793U 97020B   18065.48735489  .00000075  00000-0  19863-4 0  9994"
        line2 = "2 24793  86.3994 209.3241 0002020  89.8714 270.2713 14.34246429 90794"

        orb = orbital.Orbital('IRIDIUM 7 [+]', line1=line1, line2=line2)
        d = datetime(2018, 3, 7, 3, 30, 15)
        res = orb.get_next_passes(d, 1, 170.556, -43.368, 0.5, horizon=40)
        self.assertTrue(abs(res[0][2] - datetime(2018, 3, 7, 3, 48, 13, 178439)) < timedelta(seconds=0.01))


def suite():
    """The suite for test_orbital
    """
    loader = unittest.TestLoader()
    mysuite = unittest.TestSuite()
<<<<<<< HEAD
    mysuite.addTest(loader.loadTestsFromTestCase(TestOrbital))
=======
    mysuite.addTest(loader.loadTestsFromTestCase(Test))
>>>>>>> 5c1036e3

    return mysuite<|MERGE_RESOLUTION|>--- conflicted
+++ resolved
@@ -1,7 +1,7 @@
 #!/usr/bin/env python
 # -*- coding: utf-8 -*-
 
-# Copyright (c) 2012-2014, 2016 Martin Raspaud
+# Copyright (c) 2012-2014, 2016, 2018 Martin Raspaud
 
 # Author(s):
 
@@ -35,11 +35,7 @@
 eps_deg = 10e-3
 
 
-<<<<<<< HEAD
-class TestOrbital(unittest.TestCase):
-=======
 class Test(unittest.TestCase):
->>>>>>> 5c1036e3
 
     def test_get_orbit_number(self):
         """Testing getting the orbitnumber from the tle"""
@@ -59,18 +55,9 @@
         expected_lon = -68.199894472013213
         expected_lat = 23.159747677881075
         expected_alt = 392.01953430856935
-<<<<<<< HEAD
-        self.failUnless(
-            np.abs(lon - expected_lon) < eps_deg, 'Calculation of sublon failed')
-        self.failUnless(
-            np.abs(lat - expected_lat) < eps_deg, 'Calculation of sublat failed')
-        self.failUnless(
-            np.abs(alt - expected_alt) < eps_deg, 'Calculation of altitude failed')
-=======
         self.assertTrue(np.abs(lon - expected_lon) < eps_deg, 'Calculation of sublon failed')
         self.assertTrue(np.abs(lat - expected_lat) < eps_deg, 'Calculation of sublat failed')
         self.assertTrue(np.abs(alt - expected_alt) < eps_deg, 'Calculation of altitude failed')
->>>>>>> 5c1036e3
 
     def test_observer_look(self):
         sat = orbital.Orbital("ISS (ZARYA)",
@@ -80,15 +67,8 @@
         az, el = sat.get_observer_look(d, -84.39733, 33.775867, 0)
         expected_az = 122.45169655331965
         expected_el = 1.9800219611255456
-<<<<<<< HEAD
-        self.failUnless(
-            np.abs(az - expected_az) < eps_deg, 'Calculation of azimut failed')
-        self.failUnless(
-            np.abs(el - expected_el) < eps_deg, 'Calculation of elevation failed')
-=======
         self.assertTrue(np.abs(az - expected_az) < eps_deg, 'Calculation of azimut failed')
         self.assertTrue(np.abs(el - expected_el) < eps_deg, 'Calculation of elevation failed')
->>>>>>> 5c1036e3
 
     def test_orbit_num_an(self):
         sat = orbital.Orbital("METOP-A",
@@ -101,11 +81,7 @@
         sat = orbital.Orbital("METOP-A",
                               line1="1 29499U 06044A   13060.48822809  .00000017  00000-0  27793-4 0  9819",
                               line2="2 29499  98.6639 121.6164 0001449  71.9056  43.3132 14.21510544330271")
-<<<<<<< HEAD
-        dt = timedelta(minutes=98)
-=======
         dt = np.timedelta64(98, 'm')
->>>>>>> 5c1036e3
         self.assertEqual(sat.get_orbit_number(sat.tle.epoch + dt), 33028)
 
     def test_orbit_num_equator(self):
@@ -140,10 +116,6 @@
     """
     loader = unittest.TestLoader()
     mysuite = unittest.TestSuite()
-<<<<<<< HEAD
-    mysuite.addTest(loader.loadTestsFromTestCase(TestOrbital))
-=======
     mysuite.addTest(loader.loadTestsFromTestCase(Test))
->>>>>>> 5c1036e3
 
     return mysuite