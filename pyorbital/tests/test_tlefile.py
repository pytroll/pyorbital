#!/usr/bin/env python
# -*- coding: utf-8 -*-
#
# Copyright (c) 2014-2024 Pytroll Community
#
#
# This program is free software: you can redistribute it and/or modify
# it under the terms of the GNU General Public License as published by
# the Free Software Foundation, either version 3 of the License, or
# (at your option) any later version.
#
# This program is distributed in the hope that it will be useful,
# but WITHOUT ANY WARRANTY; without even the implied warranty of
# MERCHANTABILITY or FITNESS FOR A PARTICULAR PURPOSE.  See the
# GNU General Public License for more details.
#
# You should have received a copy of the GNU General Public License
# along with this program.  If not, see <http://www.gnu.org/licenses/>.

"""Test TLE file reading, TLE downloading and stroging TLEs to database."""


import datetime
import logging
import os
import time
import unittest
from contextlib import suppress
<<<<<<< HEAD
from tempfile import mkstemp
=======
from pathlib import Path
>>>>>>> 1e651fb4
from unittest import mock

import pytest

<<<<<<< HEAD
from pyorbital.tlefile import (
    PKG_CONFIG_DIR,
    Tle,
    _get_config_path,
    _get_local_tle_path_from_env,
    _get_uris_and_open_func,
    _utcnow,
    check_is_platform_supported,
    read_platform_numbers,
)

=======
>>>>>>> 1e651fb4
LINE0 = "ISS (ZARYA)"
LINE1 = "1 25544U 98067A   08264.51782528 -.00002182  00000-0 -11606-4 0  2927"
LINE2 = "2 25544  51.6416 247.4627 0006703 130.5360 325.0288 15.72125391563537"
LINE1_2 = "1 38771U 12049A   21137.30264622  .00000000  00000+0 -49996-5 0 00017"
LINE2_2 = "2 38771  98.7162 197.7716 0002383 106.1049 122.6344 14.21477797449453"

def _write_fake_platforms_txt_file(platforms_filename) -> None:
    with open(platforms_filename, "w") as platforms_file:
        platforms_file.write("""NOAA-18 28654
NOAA-19 33591
NOAA-20 43013
NOAA-21 54234
# ISS 25544
""")


# NOAA 18
# 1 28654U 05018A   23045.48509621  .00000446  00000+0  26330-3 0  9998
# 2 28654  98.9223 120.4228 0014233  11.3574 348.7916 14.12862494914152

def _write_fake_tle_file(tlefilename: Path) -> None:
    with open(tlefilename, "w") as tle_file:
        tle_file.write("""NOAA 20
1 43013U 17073A   23045.54907786  .00000253  00000+0  14081-3 0  9995
2 43013  98.7419 345.5839 0001610  80.3742 279.7616 14.19558274271576
NOAA 21 (JPSS-2)
1 54234U 22150A   23045.56664999  .00000332  00000+0  17829-3 0  9993
2 54234  98.7059 345.5113 0001226  81.6523 278.4792 14.19543871 13653
ISS (ZARYA)
1 25544U 98067A   08264.51782528 -.00002182  00000-0 -11606-4 0  2927
2 25544  51.6416 247.4627 0006703 130.5360 325.0288 15.72125391563537
""")


@pytest.fixture
def fake_platforms_txt_file(tmp_path: Path) -> Path:
    """Make fake platforms.txt file."""
    filename = tmp_path / "platforms.txt"
    _write_fake_platforms_txt_file(filename)
    return filename


@pytest.fixture
def fake_tlefile(tmp_path: Path) -> Path:
    """Make fake tle file."""
    filename = tmp_path / "sometlefile.txt"
    _write_fake_tle_file(filename)
    return filename




NOAA19_2LINES = """1 33591U 09005A   21355.91138073  .00000074  00000+0  65091-4 0  9998
2 33591  99.1688  21.1338 0013414 329.8936  30.1462 14.12516400663123
"""
NOAA19_3LINES = "NOAA 19\n" + NOAA19_2LINES


tle_xml = "\n".join(
    ('<?xml version="1.0" encoding="UTF-8"?>',
        "<multi-mission-administrative-message>",
        "<message>",
        "<two-line-elements>",
        "<navigation>",
        "<line-1>" + LINE1 + "</line-1>",
        "<line-2>" + LINE2 + "</line-2>",
        "</navigation>",
        "</two-line-elements>",
        "</message>",
        "<message>",
        "<two-line-elements>",
        "<navigation>",
        "<line-1>" + LINE1_2 + "</line-1>",
        "<line-2>" + LINE2_2 + "</line-2>",
        "</navigation>",
        "</two-line-elements>",
        "</message>",
        "</multi-mission-administrative-message>"))


def test_read_tlefile_standard_platform_name(monkeypatch, fake_platforms_txt_file, fake_tlefile):
    """Test create a tle-object by reading tle data from file.

    Use Oscar naming matching name in platforms.txt.
    """
    from pyorbital import tlefile

    path_to_platforms_txt_file = fake_platforms_txt_file.parent
    monkeypatch.setenv("PYORBITAL_CONFIG_PATH", str(path_to_platforms_txt_file))

    tle_n21 = tlefile.read("NOAA-21", str(fake_tlefile))
    assert tle_n21.line1 == "1 54234U 22150A   23045.56664999  .00000332  00000+0  17829-3 0  9993"
    assert tle_n21.line2 == "2 54234  98.7059 345.5113 0001226  81.6523 278.4792 14.19543871 13653"


def test_read_tlefile_non_standard_platform_name(monkeypatch, fake_platforms_txt_file, fake_tlefile):
    """Test create a tle-object by reading tle data from file.

    Use naming matching what is in the TLE files, but non-standard (non Oscar) naming.
    """
    from pyorbital import tlefile

    path_to_platforms_txt_file = fake_platforms_txt_file.parent
    monkeypatch.setenv("PYORBITAL_CONFIG_PATH", str(path_to_platforms_txt_file))

    tle_n20 = tlefile.read("NOAA 20", str(fake_tlefile))

    assert tle_n20.line1 == "1 43013U 17073A   23045.54907786  .00000253  00000+0  14081-3 0  9995"
    assert tle_n20.line2 == "2 43013  98.7419 345.5839 0001610  80.3742 279.7616 14.19558274271576"


@pytest.mark.parametrize(("sat_name" ,"expected"),
                         [("NOAA 21",
                           "NOAA 21 (JPSS-2)"),
                          ("NOAA 2",
                           "NOAA 21 (JPSS-2)"),
                          ("NOAA 2",
                           "NOAA 20"),
                          ("NOAA",
                           "NOAA 21 (JPSS-2)"),
                          ("N",
                           "NOAA 21 (JPSS-2)")
                          ]
                         )
def test_read_tlefile_non_standard_platform_name_matching_start_of_name_in_tlefile(sat_name, expected,
                                                                                   caplog,
                                                                                   monkeypatch,
                                                                                   fake_platforms_txt_file,
                                                                                   fake_tlefile):
    """Test create a tle-object by reading tle data from file.

    Use non-standard naming matching only the beginning of what is in the TLE files.
    """
    from pyorbital import tlefile

    path_to_platforms_txt_file = fake_platforms_txt_file.parent
    monkeypatch.setenv("PYORBITAL_CONFIG_PATH", str(path_to_platforms_txt_file))

    with pytest.raises(KeyError) as exc_info:
        with caplog.at_level(logging.DEBUG):
            _ = tlefile.read(sat_name, str(fake_tlefile))

    assert f"Found a possible match: {expected}?" in caplog.text
    assert str(exc_info.value) == f'"Found no TLE entry for \'{sat_name}\'"'


@pytest.fixture
def fake_platforms_file(tmp_path):
    """Return file path to a fake platforms.txt file."""
    file_path = tmp_path / "platforms.txt"
    lines = ["# Some header lines - line 1\n",
             "# Some header lines - line 2\n",
             "NOAA-21 54234\n",
             "NOAA-20 43013\n",
             "UNKNOWN SATELLITE 99999\n"
             ]
    with open(file_path, "w") as fpt:
        fpt.writelines(lines)

    return file_path


@pytest.fixture(scope="session")
def fake_local_tles_dir(tmp_path_factory):
    """Make a list of fake tle files in a directory."""
    tle_dir = tmp_path_factory.mktemp("tle_files")
    file_path = tle_dir / "tle-202211180230.txt"
    file_path.touch()
    time.sleep(1)
    file_path = tle_dir / "tle-202211180430.txt"
    file_path.touch()
    time.sleep(1)
    file_path = tle_dir / "tle-202211180630.txt"
    file_path.touch()
    time.sleep(1)
    file_path = tle_dir / "tle-202211180830.txt"
    file_path.touch()

    return tle_dir


@pytest.fixture
def _mock_env_ppp_config_dir(monkeypatch):
    """Mock environment variable PPP_CONFIG_DIR."""
    monkeypatch.setenv("PPP_CONFIG_DIR", "/path/to/old/mpop/config/dir")


@pytest.fixture
def _mock_env_ppp_config_dir_missing(monkeypatch):
    """Mock that the environment variable PPP_CONFIG_DIR is missing."""
    monkeypatch.delenv("PPP_CONFIG_DIR", raising=False)


@pytest.fixture
def _mock_env_tles_missing(monkeypatch):
    """Mock that the environment variable TLES is missing."""
    monkeypatch.delenv("TLES", raising=False)


@pytest.fixture
def _mock_env_tles(monkeypatch, fake_local_tles_dir):
    """Mock environment variable TLES."""
    monkeypatch.setenv("TLES", os.path.join(fake_local_tles_dir, "*"))


@pytest.mark.usefixtures("_mock_env_ppp_config_dir_missing")
def test_get_config_path_no_env_defined(caplog):
    """Test getting the config path."""
    from pyorbital.tlefile import PKG_CONFIG_DIR, _get_config_path

    with caplog.at_level(logging.WARNING):
        res = _get_config_path()

    assert res == PKG_CONFIG_DIR
    assert caplog.text == ""


@pytest.mark.usefixtures("_mock_env_ppp_config_dir_missing")
def test_check_is_platform_supported_existing(caplog):
    """Test the function to check if an existing platform is supported on default."""
    from pyorbital.tlefile import PKG_CONFIG_DIR, check_is_platform_supported

    with caplog.at_level(logging.INFO):
        check_is_platform_supported("NOAA-21")

    logoutput_lines = caplog.text.split("\n")

    expected1 = "Satellite NOAA-21 is supported. NORAD number: 54234"
    expected2 = "Satellite names and NORAD numbers are defined in {path}".format(path=PKG_CONFIG_DIR)

    assert expected1 in logoutput_lines[0]
    assert expected2 in logoutput_lines[1]


@pytest.mark.usefixtures("_mock_env_ppp_config_dir_missing")
def test_check_is_platform_supported_unknown(caplog):
    """Test the function to check if an unknown  platform is supported on default."""
    from pyorbital.tlefile import PKG_CONFIG_DIR, check_is_platform_supported

    sat = "UNKNOWN"
    with caplog.at_level(logging.INFO):
        check_is_platform_supported(sat)

    logoutput_lines = caplog.text.split("\n")

    expected1 = "Satellite {satellite} is NOT supported.".format(satellite=sat)
    expected2 = ("Please add it to a local copy of the platforms.txt file and put in " +
                 "the directory pointed to by the environment variable PYORBITAL_CONFIG_PATH")
    expected3 = "Satellite names and NORAD numbers are defined in {path}".format(path=PKG_CONFIG_DIR)

    assert expected1 in logoutput_lines[0]
    assert expected2 in logoutput_lines[1]
    assert expected3 in logoutput_lines[2]


<<<<<<< HEAD
def test_get_config_path_ppp_config_set_but_not_pyorbital_future(caplog, monkeypatch):
    """Test getting the config path."""
=======
#def test_get_config_path_ppp_config_set_but_not_pyorbital_future(mock, caplog, monkeypatch):
#    """Test getting the config path."""
#    monkeypatch.setenv("SATPY_CONFIG_PATH", "/path/to/satpy/etc")
#    monkeypatch.setenv("PPP_CONFIG_DIR", "/path/to/old/mpop/config/dir")
#
#    with caplog.at_level(logging.WARNING):
#        res = _get_config_path()
#
#    log_output = ("The use of PPP_CONFIG_DIR is no longer supported! " +
#                  "Please use PYORBITAL_CONFIG_PATH if you need a custom config path for pyorbital!")
#    assert log_output in caplog.text
#    assert res == PKG_CONFIG_DIR


def test_get_config_path_ppp_config_set_but_not_pyorbital_is_deprecated(caplog, monkeypatch):
    """Test getting the config path.

    Here the case is tested when the new Pyorbital environment variable is not
    set but the deprecated (old) Satpy/MPOP one is set.

    """
    from pyorbital.tlefile import _get_config_path

>>>>>>> 1e651fb4
    monkeypatch.setenv("SATPY_CONFIG_PATH", "/path/to/satpy/etc")
    monkeypatch.setenv("PPP_CONFIG_DIR", "/path/to/old/mpop/config/dir")

    with caplog.at_level(logging.WARNING):
        res = _get_config_path()

    log_output = ("The use of PPP_CONFIG_DIR is no longer supported! " +
                  "Please use PYORBITAL_CONFIG_PATH if you need a custom config path for pyorbital!")
    assert log_output in caplog.text
    assert res == PKG_CONFIG_DIR


def test_get_config_path_ppp_config_set_and_pyorbital(caplog, monkeypatch):
    """Test getting the config path."""
    from pyorbital.tlefile import _get_config_path

    pyorbital_config_dir = "/path/to/pyorbital/config/dir"
    monkeypatch.setenv("PYORBITAL_CONFIG_PATH", pyorbital_config_dir)
    monkeypatch.setenv("PPP_CONFIG_DIR", "/path/to/old/mpop/config/dir")

    with caplog.at_level(logging.WARNING):
        res = _get_config_path()

    assert res == pyorbital_config_dir
    assert caplog.text == ""


@pytest.mark.usefixtures("_mock_env_ppp_config_dir_missing")
def test_get_config_path_pyorbital_ppp_missing(caplog, monkeypatch):
    """Test getting the config path.

    The old mpop PPP_CONFIG_PATH is not set but the PYORBITAL one is.
    """
    from pyorbital.tlefile import _get_config_path

    pyorbital_config_dir = "/path/to/pyorbital/config/dir"
    monkeypatch.setenv("PYORBITAL_CONFIG_PATH", pyorbital_config_dir)

    with caplog.at_level(logging.DEBUG):
        res = _get_config_path()

    assert res == pyorbital_config_dir
    log_output = ("Path to the Pyorbital configuration (where e.g. " +
                  "platforms.txt is found): {path}".format(path=pyorbital_config_dir))
    assert log_output in caplog.text


def test_read_platform_numbers(fake_platforms_file):
    """Test reading the platform names and associated catalougue numbers."""
    from pyorbital.tlefile import read_platform_numbers

    res = read_platform_numbers(str(fake_platforms_file))
    assert res == {"NOAA-21": "54234", "NOAA-20": "43013", "UNKNOWN SATELLITE": "99999"}


@pytest.mark.usefixtures("_mock_env_tles_missing")
def test_get_local_tle_path_tle_env_missing():
    """Test getting the path to local TLE files - env TLES missing."""
    from pyorbital.tlefile import _get_local_tle_path_from_env

    res = _get_local_tle_path_from_env()
    assert res is None


@pytest.mark.usefixtures("_mock_env_tles")
def test_get_local_tle_path(fake_local_tles_dir):
    """Test getting the path to local TLE files."""
    from pyorbital.tlefile import _get_local_tle_path_from_env

    res = _get_local_tle_path_from_env()
    assert res == os.path.join(fake_local_tles_dir, "*")


def test_get_uris_and_open_func_using_tles_env(caplog, fake_local_tles_dir, monkeypatch):
    """Test getting the uris and associated open-function for reading tles.

    Test providing no tle file but using the TLES env to find local tle files.
    """
    from collections.abc import Sequence

    from pyorbital.tlefile import _get_uris_and_open_func

    monkeypatch.setenv("TLES", str(os.path.join(fake_local_tles_dir, "*")))

    with caplog.at_level(logging.DEBUG):
        uris, _ = _get_uris_and_open_func()

    assert isinstance(uris, Sequence)
    assert uris[0] == str(fake_local_tles_dir / "tle-202211180830.txt")
    log_message = "Reading TLE from {msg}".format(msg=str(fake_local_tles_dir))
    assert log_message in caplog.text


class TLETest(unittest.TestCase):
    """Test TLE reading.

    We're using the wikipedia example::

     ISS (ZARYA)
     1 25544U 98067A   08264.51782528 -.00002182  00000-0 -11606-4 0  2927
     2 25544  51.6416 247.4627 0006703 130.5360 325.0288 15.72125391563537

    """

    def check_example(self, tle):
        """Check the *tle* instance against predetermined values."""
        # line 1
        assert tle.satnumber == "25544"
        assert tle.classification == "U"
        assert tle.id_launch_year == "98"
        assert tle.id_launch_number == "067"
        assert tle.id_launch_piece.strip() == "A"
        assert tle.epoch_year == "08"
        assert tle.epoch_day == 264.51782528
        epoch = (datetime.datetime(2008, 1, 1)
                 + datetime.timedelta(days=264.51782528 - 1))
        assert tle.epoch == epoch
        assert tle.mean_motion_derivative == -2.182e-05
        assert tle.mean_motion_sec_derivative == 0.0
        assert tle.bstar == -1.1606e-05
        assert tle.ephemeris_type == 0
        assert tle.element_number == 292

        # line 2
        assert tle.inclination == 51.6416
        assert tle.right_ascension == 247.4627
        assert tle.excentricity == 0.0006703
        assert tle.arg_perigee == 130.536
        assert tle.mean_anomaly == 325.0288
        assert tle.mean_motion == 15.72125391
        assert tle.orbit == 56353

    def test_from_line(self):
        """Test parsing from line elements."""
        from pyorbital.tlefile import Tle

        tle = Tle("ISS (ZARYA)", line1=LINE1, line2=LINE2)
        self.check_example(tle)

    def test_from_file(self):
        """Test reading and parsing from a file."""
<<<<<<< HEAD
=======
        from os import close, remove, write
        from tempfile import mkstemp

        from pyorbital.tlefile import Tle

>>>>>>> 1e651fb4
        filehandle, filename = mkstemp()
        try:
            os.write(filehandle, "\n".join([LINE0, LINE1, LINE2]).encode("utf-8"))
            os.close(filehandle)
            tle = Tle("ISS (ZARYA)", filename)
            self.check_example(tle)
        finally:
            os.remove(filename)

    def test_from_file_with_hyphenated_platform_name(self):
        """Test reading and parsing from a file with a slightly different name."""
<<<<<<< HEAD
=======
        from os import close, remove, write
        from tempfile import mkstemp

        from pyorbital.tlefile import Tle

>>>>>>> 1e651fb4
        filehandle, filename = mkstemp()
        try:
            os.write(filehandle, NOAA19_3LINES.encode("utf-8"))
            os.close(filehandle)
            tle = Tle("NOAA-19", filename)
            assert tle.satnumber == "33591"
        finally:
            os.remove(filename)

    def test_from_file_with_no_platform_name(self):
        """Test reading and parsing from a file with a slightly different name."""
<<<<<<< HEAD
=======
        from os import close, remove, write
        from tempfile import mkstemp

        from pyorbital.tlefile import Tle

>>>>>>> 1e651fb4
        filehandle, filename = mkstemp()
        try:
            os.write(filehandle, NOAA19_2LINES.encode("utf-8"))
            os.close(filehandle)
            tle = Tle("NOAA-19", filename)
            assert tle.satnumber == "33591"
        finally:
            os.remove(filename)

    def test_from_mmam_xml(self):
        """Test reading from an MMAM XML file."""
        from tempfile import TemporaryDirectory

        from pyorbital.tlefile import Tle

        save_dir = TemporaryDirectory()
        with save_dir:
            fname = os.path.join(save_dir.name, "20210420_Metop-B_ADMIN_MESSAGE_NO_127.xml")
            with open(fname, "w") as fid:
                fid.write(tle_xml)
            tle = Tle("", tle_file=fname)
        self.check_example(tle)


FETCH_PLAIN_TLE_CONFIG = {
    "fetch_plain_tle": {
        "source_1": ["mocked_url_1", "mocked_url_2", "mocked_url_3"],
        "source_2": ["mocked_url_4"]
    }
}
FETCH_SPACETRACK_CONFIG = {
    "fetch_spacetrack": {
        "user": "username",
        "password": "passw0rd"
    }
}


class TestDownloader(unittest.TestCase):
    """Test TLE downloader."""

    def setUp(self):
        """Create a downloader instance."""
        from pyorbital.tlefile import Downloader
        self.config = {}
        self.dl = Downloader(self.config)

    def test_init(self):
        """Test the initialization."""
        assert self.dl.config is self.config

    @mock.patch("pyorbital.tlefile.requests")
    def test_fetch_plain_tle_not_configured(self, requests):
        """Test downloading and a TLE file from internet."""
        requests.get = mock.MagicMock()
        requests.get.return_value = _get_req_response(200)

        # Not configured
        self.dl.config["downloaders"] = {}
        res = self.dl.fetch_plain_tle()
        assert res == {}
        requests.get.assert_not_called()

    @mock.patch("pyorbital.tlefile.requests")
    def test_fetch_plain_tle_two_sources(self, requests):
        """Test downloading and a TLE file from internet."""
        requests.get = mock.MagicMock()
        requests.get.return_value = _get_req_response(200)

        # Two sources, one with multiple locations
        self.dl.config["downloaders"] = FETCH_PLAIN_TLE_CONFIG

        res = self.dl.fetch_plain_tle()
        assert "source_1" in res
        assert len(res["source_1"]) == 3
        assert res["source_1"][0].line1 == LINE1
        assert res["source_1"][0].line2 == LINE2
        assert "source_2" in res
        assert len(res["source_2"]) == 1
        assert mock.call("mocked_url_1", timeout=15) in requests.get.mock_calls
        assert len(requests.get.mock_calls) == 4

    @mock.patch("pyorbital.tlefile.requests")
    def test_fetch_plain_tle_server_is_a_teapot(self, requests):
        """Test downloading a TLE file from internet."""
        requests.get = mock.MagicMock()
        # No data returned because the server is a teapot
        requests.get.return_value = _get_req_response(418)

        # Two sources, one with multiple locations
        self.dl.config["downloaders"] = FETCH_PLAIN_TLE_CONFIG

        res = self.dl.fetch_plain_tle()
        # The sources are in the dict ...
        assert len(res) == 2
        # ... but there are no TLEs
        assert len(res["source_1"]) == 0
        assert len(res["source_2"]) == 0

        assert mock.call("mocked_url_1", timeout=15) in requests.get.mock_calls
        assert len(requests.get.mock_calls) == 4

    @mock.patch("pyorbital.tlefile.requests")
    def test_fetch_spacetrack_login_fails(self, requests):
        """Test downloading TLEs from space-track.org."""
        mock_post = mock.MagicMock()
        mock_session = mock.MagicMock()
        mock_session.post = mock_post
        requests.Session.return_value.__enter__.return_value = mock_session

        self.dl.config["platforms"] = {
            25544: "ISS"
        }
        self.dl.config["downloaders"] = FETCH_SPACETRACK_CONFIG

        # Login fails, because the server is a teapot
        mock_post.return_value.status_code = 418
        res = self.dl.fetch_spacetrack()
        # Empty list of TLEs is returned
        assert res == []
        # The login was anyway attempted
        mock_post.assert_called_with(
            "https://www.space-track.org/ajaxauth/login",
            data={"identity": "username", "password": "passw0rd"})

    @mock.patch("pyorbital.tlefile.requests")
    def test_fetch_spacetrack_get_fails(self, requests):
        """Test downloading TLEs from space-track.org."""
        mock_post = mock.MagicMock()
        mock_get = mock.MagicMock()
        mock_session = mock.MagicMock()
        mock_session.post = mock_post
        mock_session.get = mock_get
        requests.Session.return_value.__enter__.return_value = mock_session

        self.dl.config["platforms"] = {
            25544: "ISS"
        }
        self.dl.config["downloaders"] = FETCH_SPACETRACK_CONFIG

        # Login works, but something is wrong (teapot) when asking for data
        mock_post.return_value.status_code = 200
        mock_get.return_value.status_code = 418
        res = self.dl.fetch_spacetrack()
        assert res == []
        mock_get.assert_called_with("https://www.space-track.org/"
                                    "basicspacedata/query/class/tle_latest/"
                                    "ORDINAL/1/NORAD_CAT_ID/25544/format/tle")

    @mock.patch("pyorbital.tlefile.requests")
    def test_fetch_spacetrack_success(self, requests):
        """Test downloading TLEs from space-track.org."""
        mock_post = mock.MagicMock()
        mock_get = mock.MagicMock()
        mock_session = mock.MagicMock()
        mock_session.post = mock_post
        mock_session.get = mock_get
        requests.Session.return_value.__enter__.return_value = mock_session

        tle_text = "\n".join((LINE0, LINE1, LINE2))
        self.dl.config["platforms"] = {
            25544: "ISS"
        }
        self.dl.config["downloaders"] = FETCH_SPACETRACK_CONFIG

        # Login works and data is received
        mock_post.return_value.status_code = 200
        mock_get.return_value.status_code = 200
        mock_get.return_value.text = tle_text
        res = self.dl.fetch_spacetrack()
        assert len(res) == 1
        assert res[0].line1 == LINE1
        assert res[0].line2 == LINE2

    def test_read_tle_files(self):
        """Test reading TLE files from a file system."""
        from tempfile import TemporaryDirectory

        tle_text = "\n".join((LINE0, LINE1, LINE2))

        save_dir = TemporaryDirectory()
        with save_dir:
            fname = os.path.join(save_dir.name, "tle_20200129_1600.txt")
            with open(fname, "w") as fid:
                fid.write(tle_text)

            # Add a non-existent file, it shouldn't cause a crash
            nonexistent = os.path.join(save_dir.name, "not_here.txt")
            # Use a wildcard to collect files (passed to glob)
            starred_fname = os.path.join(save_dir.name, "tle*txt")
            self.dl.config["downloaders"] = {
                "read_tle_files": {
                    "paths": [fname, nonexistent, starred_fname]
                }
            }
            res = self.dl.read_tle_files()
        assert len(res) == 2
        assert res[0].line1 == LINE1
        assert res[0].line2 == LINE2

    def test_read_xml_admin_messages(self):
        """Test reading TLE files from a file system."""
        from tempfile import TemporaryDirectory

        save_dir = TemporaryDirectory()
        with save_dir:
            fname = os.path.join(save_dir.name, "20210420_Metop-B_ADMIN_MESSAGE_NO_127.xml")
            with open(fname, "w") as fid:
                fid.write(tle_xml)
            # Add a non-existent file, it shouldn't cause a crash
            nonexistent = os.path.join(save_dir.name, "not_here.txt")
            # Use a wildcard to collect files (passed to glob)
            starred_fname = os.path.join(save_dir.name, "*.xml")
            self.dl.config["downloaders"] = {
                "read_xml_admin_messages": {
                    "paths": [fname, nonexistent, starred_fname]
                }
            }
            res = self.dl.read_xml_admin_messages()

        # There are two sets of TLEs in the file.  And as the same file is
        # parsed twice, 4 TLE objects are returned
        assert len(res) == 4
        assert res[0].line1 == LINE1
        assert res[0].line2 == LINE2
        assert res[1].line1 == LINE1_2
        assert res[1].line2 == LINE2_2


def _get_req_response(code):
    req = mock.MagicMock()
    req.status_code = code
    req.text = "\n".join((LINE0, LINE1, LINE2))
    return req


class TestSQLiteTLE(unittest.TestCase):
    """Test saving TLE data to a SQLite database."""

    def setUp(self):
        """Create a database instance."""
        from tempfile import TemporaryDirectory

        from pyorbital.tlefile import SQLiteTLE, Tle

        self.temp_dir = TemporaryDirectory()
        self.db_fname = os.path.join(self.temp_dir.name, "tle.db")
        self.platforms = {25544: "ISS"}
        self.writer_config = {
            "output_dir": os.path.join(self.temp_dir.name, "tle_dir"),
            "filename_pattern": "tle_%Y%m%d_%H%M%S.%f.txt",
            "write_name": True,
            "write_always": False
        }
        self.db = SQLiteTLE(self.db_fname, self.platforms, self.writer_config)
        self.tle = Tle("ISS", line1=LINE1, line2=LINE2)

    def tearDown(self):
        """Clean temporary files."""
        with suppress(PermissionError, NotADirectoryError):
            self.temp_dir.cleanup()

    def test_init(self):
        """Test that the init did what it should have."""
        from pyorbital.tlefile import PLATFORM_NAMES_TABLE, table_exists

        columns = [col.strip() for col in
                   PLATFORM_NAMES_TABLE.strip("()").split(",")]
        num_columns = len(columns)

        assert os.path.exists(self.db_fname)
        assert table_exists(self.db.db, "platform_names")
        res = self.db.db.execute("select * from platform_names")
        names = [description[0] for description in res.description]
        assert len(names) == num_columns
        for col in columns:
            assert col.split(" ")[0] in names

    def test_update_db(self):
        """Test updating database with new data."""
        from pyorbital.tlefile import ISO_TIME_FORMAT, SATID_TABLE, table_exists

        # Get the column names
        columns = [col.strip() for col in
                   SATID_TABLE.replace("'{}' (", "").strip(")").split(",")]
        # Platform number
        satid = int(list(self.platforms.keys())[0])

        # Data from a platform that isn't configured
        self.db.platforms = {}
        self.db.update_db(self.tle, "foo")
        assert not table_exists(self.db.db, satid)
        assert not self.db.updated

        # Configured platform
        self.db.platforms = self.platforms
        self.db.update_db(self.tle, "foo")
        assert table_exists(self.db.db, satid)
        assert self.db.updated

        # Check that all the columns were added
        res = self.db.db.execute(f"select * from '{satid:d}'")  # noseq
        names = [description[0] for description in res.description]
        for col in columns:
            assert col.split(" ")[0] in names

        # Check the data
        data = res.fetchall()
        assert len(data) == 1
        # epoch
        assert data[0][0] == "2008-09-20T12:25:40.104192"
        # TLE
        assert data[0][1] == "\n".join((LINE1, LINE2))
        # Date when the data were added should be close to current time
        date_added = datetime.datetime.strptime(data[0][2], ISO_TIME_FORMAT)
        now = _utcnow()
        assert (now - date_added).total_seconds() < 1.0
        # Source of the data
        assert data[0][3] == "foo"

        # Try to add the same data again. Nothing should change even
        # if the source is different if the epoch is the same
        self.db.update_db(self.tle, "bar")
        res = self.db.db.execute(f"select * from '{satid:d}'")  # noseq
        data = res.fetchall()
        assert len(data) == 1
        date_added2 = datetime.datetime.strptime(data[0][2], ISO_TIME_FORMAT)
        assert date_added == date_added2
        # Source of the data
        assert data[0][3] == "foo"

    def test_write_tle_txt(self):
        """Test reading data from the database and writing it to a file."""
        import glob
        tle_dir = self.writer_config["output_dir"]

        # Put some data in the database
        self.db.update_db(self.tle, "foo")

        # Fake that the database hasn't been updated
        self.db.updated = False

        # Try to dump the data to disk
        self.db.write_tle_txt()

        # The output dir hasn't been created
        assert not os.path.exists(tle_dir)

        self.db.updated = True
        self.db.write_tle_txt()

        # The dir should be there
        assert os.path.exists(tle_dir)
        # There should be one file in the directory
        files = glob.glob(os.path.join(tle_dir, "tle_*txt"))
        assert len(files) == 1
        # The file should have been named with the date ('%' characters
        # not there anymore)
        assert "%" not in files[0]
        # The satellite name should be in the file
        with open(files[0], "r") as fid:
            data = fid.read().split("\n")
        assert len(data) == 3
        assert "ISS" in data[0]
        assert data[1] == LINE1
        assert data[2] == LINE2

        # Call the writing again, nothing should be written. In
        # real-life this assumes a re-run has been done without new
        # TLE data
        self.db.updated = False
        self.db.write_tle_txt()
        files = glob.glob(os.path.join(tle_dir, "tle_*txt"))
        assert len(files) == 1

        # Force writing with every call
        # Do not write the satellite name
        self.db.writer_config["write_always"] = True
        self.db.writer_config["write_name"] = False
        # Wait a bit to ensure different filename
        time.sleep(2)
        self.db.write_tle_txt()
        files = sorted(glob.glob(os.path.join(tle_dir, "tle_*txt")))
        assert len(files) == 2
        with open(files[1], "r") as fid:
            data = fid.read().split("\n")
        assert len(data) == 2
        assert data[0] == LINE1
        assert data[1] == LINE2

def test_tle_instance_printing():
    """Test the print the Tle instance."""
    from pyorbital.tlefile import Tle

    tle = Tle("ISS", line1=LINE1, line2=LINE2)

    expected = "{'arg_perigee': 130.536,\n 'bstar': -1.1606e-05,\n 'classification': 'U',\n 'element_number': 292,\n 'ephemeris_type': 0,\n 'epoch': np.datetime64('2008-09-20T12:25:40.104192'),\n 'epoch_day': 264.51782528,\n 'epoch_year': '08',\n 'excentricity': 0.0006703,\n 'id_launch_number': '067',\n 'id_launch_piece': 'A  ',\n 'id_launch_year': '98',\n 'inclination': 51.6416,\n 'mean_anomaly': 325.0288,\n 'mean_motion': 15.72125391,\n 'mean_motion_derivative': -2.182e-05,\n 'mean_motion_sec_derivative': 0.0,\n 'orbit': 56353,\n 'right_ascension': 247.4627,\n 'satnumber': '25544'}"  # noqa

    assert str(tle) == expected<|MERGE_RESOLUTION|>--- conflicted
+++ resolved
@@ -26,29 +26,12 @@
 import time
 import unittest
 from contextlib import suppress
-<<<<<<< HEAD
+from pathlib import Path
 from tempfile import mkstemp
-=======
-from pathlib import Path
->>>>>>> 1e651fb4
 from unittest import mock
 
 import pytest
 
-<<<<<<< HEAD
-from pyorbital.tlefile import (
-    PKG_CONFIG_DIR,
-    Tle,
-    _get_config_path,
-    _get_local_tle_path_from_env,
-    _get_uris_and_open_func,
-    _utcnow,
-    check_is_platform_supported,
-    read_platform_numbers,
-)
-
-=======
->>>>>>> 1e651fb4
 LINE0 = "ISS (ZARYA)"
 LINE1 = "1 25544U 98067A   08264.51782528 -.00002182  00000-0 -11606-4 0  2927"
 LINE2 = "2 25544  51.6416 247.4627 0006703 130.5360 325.0288 15.72125391563537"
@@ -304,34 +287,10 @@
     assert expected3 in logoutput_lines[2]
 
 
-<<<<<<< HEAD
 def test_get_config_path_ppp_config_set_but_not_pyorbital_future(caplog, monkeypatch):
     """Test getting the config path."""
-=======
-#def test_get_config_path_ppp_config_set_but_not_pyorbital_future(mock, caplog, monkeypatch):
-#    """Test getting the config path."""
-#    monkeypatch.setenv("SATPY_CONFIG_PATH", "/path/to/satpy/etc")
-#    monkeypatch.setenv("PPP_CONFIG_DIR", "/path/to/old/mpop/config/dir")
-#
-#    with caplog.at_level(logging.WARNING):
-#        res = _get_config_path()
-#
-#    log_output = ("The use of PPP_CONFIG_DIR is no longer supported! " +
-#                  "Please use PYORBITAL_CONFIG_PATH if you need a custom config path for pyorbital!")
-#    assert log_output in caplog.text
-#    assert res == PKG_CONFIG_DIR
-
-
-def test_get_config_path_ppp_config_set_but_not_pyorbital_is_deprecated(caplog, monkeypatch):
-    """Test getting the config path.
-
-    Here the case is tested when the new Pyorbital environment variable is not
-    set but the deprecated (old) Satpy/MPOP one is set.
-
-    """
-    from pyorbital.tlefile import _get_config_path
-
->>>>>>> 1e651fb4
+    from pyorbital.tlefile import PKG_CONFIG_DIR, _get_config_path
+
     monkeypatch.setenv("SATPY_CONFIG_PATH", "/path/to/satpy/etc")
     monkeypatch.setenv("PPP_CONFIG_DIR", "/path/to/old/mpop/config/dir")
 
@@ -473,14 +432,8 @@
 
     def test_from_file(self):
         """Test reading and parsing from a file."""
-<<<<<<< HEAD
-=======
-        from os import close, remove, write
-        from tempfile import mkstemp
-
         from pyorbital.tlefile import Tle
 
->>>>>>> 1e651fb4
         filehandle, filename = mkstemp()
         try:
             os.write(filehandle, "\n".join([LINE0, LINE1, LINE2]).encode("utf-8"))
@@ -492,14 +445,8 @@
 
     def test_from_file_with_hyphenated_platform_name(self):
         """Test reading and parsing from a file with a slightly different name."""
-<<<<<<< HEAD
-=======
-        from os import close, remove, write
-        from tempfile import mkstemp
-
         from pyorbital.tlefile import Tle
 
->>>>>>> 1e651fb4
         filehandle, filename = mkstemp()
         try:
             os.write(filehandle, NOAA19_3LINES.encode("utf-8"))
@@ -511,14 +458,8 @@
 
     def test_from_file_with_no_platform_name(self):
         """Test reading and parsing from a file with a slightly different name."""
-<<<<<<< HEAD
-=======
-        from os import close, remove, write
-        from tempfile import mkstemp
-
         from pyorbital.tlefile import Tle
 
->>>>>>> 1e651fb4
         filehandle, filename = mkstemp()
         try:
             os.write(filehandle, NOAA19_2LINES.encode("utf-8"))
@@ -799,7 +740,7 @@
 
     def test_update_db(self):
         """Test updating database with new data."""
-        from pyorbital.tlefile import ISO_TIME_FORMAT, SATID_TABLE, table_exists
+        from pyorbital.tlefile import ISO_TIME_FORMAT, SATID_TABLE, _utcnow, table_exists
 
         # Get the column names
         columns = [col.strip() for col in
