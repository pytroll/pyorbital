#!/usr/bin/env python
# -*- coding: utf-8 -*-
#
# Copyright (c) 2014-2024 Pytroll Community
#
#
# This program is free software: you can redistribute it and/or modify
# it under the terms of the GNU General Public License as published by
# the Free Software Foundation, either version 3 of the License, or
# (at your option) any later version.
#
# This program is distributed in the hope that it will be useful,
# but WITHOUT ANY WARRANTY; without even the implied warranty of
# MERCHANTABILITY or FITNESS FOR A PARTICULAR PURPOSE.  See the
# GNU General Public License for more details.
#
# You should have received a copy of the GNU General Public License
# along with this program.  If not, see <http://www.gnu.org/licenses/>.

"""Test TLE file reading, TLE downloading and stroging TLEs to database."""


<<<<<<< HEAD
from pyorbital.tlefile import Tle
from pyorbital import tlefile
from pyorbital.tlefile import (_get_config_path,
                               read_platform_numbers,
                               _get_local_tle_path_from_env,
                               _get_uris_and_open_func,
                               check_is_platform_supported,
                               PKG_CONFIG_DIR)

import logging
import datetime
import pytest
=======
import datetime
import logging
import os
import time
>>>>>>> 97000764
import unittest
from contextlib import suppress
from unittest import mock
<<<<<<< HEAD
import os
from contextlib import suppress
import time
from pathlib import Path

=======

import pytest
>>>>>>> 97000764

from pyorbital.tlefile import (
    PKG_CONFIG_DIR,
    Tle,
    _get_config_path,
    _get_local_tle_path_from_env,
    _get_uris_and_open_func,
    check_is_platform_supported,
    read_platform_numbers,
)

LINE0 = "ISS (ZARYA)"
LINE1 = "1 25544U 98067A   08264.51782528 -.00002182  00000-0 -11606-4 0  2927"
LINE2 = "2 25544  51.6416 247.4627 0006703 130.5360 325.0288 15.72125391563537"

<<<<<<< HEAD

def _write_fake_platforms_txt_file(platforms_filename) -> None:
    with open(platforms_filename, 'w') as platforms_file:
        platforms_file.write("""NOAA-18 28654
NOAA-19 33591
NOAA-20 43013
NOAA-21 54234
# ISS 25544
""")


# NOAA 18
# 1 28654U 05018A   23045.48509621  .00000446  00000+0  26330-3 0  9998
# 2 28654  98.9223 120.4228 0014233  11.3574 348.7916 14.12862494914152

def _write_fake_tle_file(tlefilename: Path) -> None:
    with open(tlefilename, "w") as tle_file:
        tle_file.write("""NOAA 20
1 43013U 17073A   23045.54907786  .00000253  00000+0  14081-3 0  9995
2 43013  98.7419 345.5839 0001610  80.3742 279.7616 14.19558274271576
NOAA 21 (JPSS-2)
1 54234U 22150A   23045.56664999  .00000332  00000+0  17829-3 0  9993
2 54234  98.7059 345.5113 0001226  81.6523 278.4792 14.19543871 13653
ISS (ZARYA)
1 25544U 98067A   08264.51782528 -.00002182  00000-0 -11606-4 0  2927
2 25544  51.6416 247.4627 0006703 130.5360 325.0288 15.72125391563537
""")


@pytest.fixture
def fake_platforms_txt_file(tmp_path: Path) -> Path:
    """Make fake platforms.txt file."""
    filename = tmp_path / 'platforms.txt'
    _write_fake_platforms_txt_file(filename)
    yield filename


@pytest.fixture
def fake_tlefile(tmp_path: Path) -> Path:
    """Make fake tle file."""
    filename = tmp_path / 'sometlefile.txt'
    _write_fake_tle_file(filename)
    yield filename


line1_2 = "1 38771U 12049A   21137.30264622  .00000000  00000+0 -49996-5 0 00017"
line2_2 = "2 38771  98.7162 197.7716 0002383 106.1049 122.6344 14.21477797449453"
=======
LINE1_2 = "1 38771U 12049A   21137.30264622  .00000000  00000+0 -49996-5 0 00017"
LINE2_2 = "2 38771  98.7162 197.7716 0002383 106.1049 122.6344 14.21477797449453"
>>>>>>> 97000764


NOAA19_2LINES = """1 33591U 09005A   21355.91138073  .00000074  00000+0  65091-4 0  9998
2 33591  99.1688  21.1338 0013414 329.8936  30.1462 14.12516400663123
"""
NOAA19_3LINES = "NOAA 19\n" + NOAA19_2LINES


tle_xml = "\n".join(
    ('<?xml version="1.0" encoding="UTF-8"?>',
        "<multi-mission-administrative-message>",
        "<message>",
        "<two-line-elements>",
        "<navigation>",
        "<line-1>" + LINE1 + "</line-1>",
        "<line-2>" + LINE2 + "</line-2>",
        "</navigation>",
        "</two-line-elements>",
        "</message>",
        "<message>",
        "<two-line-elements>",
        "<navigation>",
        "<line-1>" + LINE1_2 + "</line-1>",
        "<line-2>" + LINE2_2 + "</line-2>",
        "</navigation>",
        "</two-line-elements>",
        "</message>",
        "</multi-mission-administrative-message>"))


def test_read_tlefile_standard_platform_name(monkeypatch, fake_platforms_txt_file, fake_tlefile):
    """Test create a tle-object by reading tle data from file.

    Use Oscar naming matching name in platforms.txt.
    """
    path_to_platforms_txt_file = fake_platforms_txt_file.parent
    monkeypatch.setenv('PPP_CONFIG_DIR', str(path_to_platforms_txt_file))

    tle_n21 = tlefile.read('NOAA-21', str(fake_tlefile))
    assert tle_n21.line1 == '1 54234U 22150A   23045.56664999  .00000332  00000+0  17829-3 0  9993'
    assert tle_n21.line2 == '2 54234  98.7059 345.5113 0001226  81.6523 278.4792 14.19543871 13653'


def test_read_tlefile_non_standard_platform_name(monkeypatch, fake_platforms_txt_file, fake_tlefile):
    """Test create a tle-object by reading tle data from file.

    Use naming matching what is in the TLE files, but non-standard (non Oscar) naming.
    """
    path_to_platforms_txt_file = fake_platforms_txt_file.parent
    monkeypatch.setenv('PPP_CONFIG_DIR', path_to_platforms_txt_file)

    tle_n20 = tlefile.read('NOAA 20', str(fake_tlefile))

    assert tle_n20.line1 == '1 43013U 17073A   23045.54907786  .00000253  00000+0  14081-3 0  9995'
    assert tle_n20.line2 == '2 43013  98.7419 345.5839 0001610  80.3742 279.7616 14.19558274271576'


def test_read_tlefile_non_standard_platform_name_matching_start_of_name_in_tlefile(monkeypatch,
                                                                                   fake_platforms_txt_file,
                                                                                   fake_tlefile):
    """Test create a tle-object by reading tle data from file.

    Use non-standard naming matching only the beginning of what is in the TLE files.
    """
    path_to_platforms_txt_file = fake_platforms_txt_file.parent
    monkeypatch.setenv('PPP_CONFIG_DIR', path_to_platforms_txt_file)
    with pytest.raises(KeyError) as exc_info:
        _ = tlefile.read('NOAA 21', str(fake_tlefile))

    assert str(exc_info.value) == '"Found no TLE entry for \'NOAA 21\'"'


@pytest.fixture
def fake_platforms_file(tmp_path):
    """Return file path to a fake platforms.txt file."""
    file_path = tmp_path / "platforms.txt"
    lines = ["# Some header lines - line 1\n",
             "# Some header lines - line 2\n",
             "NOAA-21 54234\n",
             "NOAA-20 43013\n",
             "UNKNOWN SATELLITE 99999\n"
             ]
    with open(file_path, "w") as fpt:
        fpt.writelines(lines)

    return file_path


@pytest.fixture(scope="session")
def fake_local_tles_dir(tmp_path_factory):
    """Make a list of fake tle files in a directory."""
    tle_dir = tmp_path_factory.mktemp("tle_files")
    file_path = tle_dir / "tle-202211180230.txt"
    file_path.touch()
    time.sleep(1)
    file_path = tle_dir / "tle-202211180430.txt"
    file_path.touch()
    time.sleep(1)
    file_path = tle_dir / "tle-202211180630.txt"
    file_path.touch()
    time.sleep(1)
    file_path = tle_dir / "tle-202211180830.txt"
    file_path.touch()

    return tle_dir


@pytest.fixture
def _mock_env_ppp_config_dir(monkeypatch):
    """Mock environment variable PPP_CONFIG_DIR."""
    monkeypatch.setenv("PPP_CONFIG_DIR", "/path/to/old/mpop/config/dir")


@pytest.fixture
def _mock_env_ppp_config_dir_missing(monkeypatch):
    """Mock that the environment variable PPP_CONFIG_DIR is missing."""
    monkeypatch.delenv("PPP_CONFIG_DIR", raising=False)


@pytest.fixture
def _mock_env_tles_missing(monkeypatch):
    """Mock that the environment variable TLES is missing."""
    monkeypatch.delenv("TLES", raising=False)


@pytest.fixture
def _mock_env_tles(monkeypatch, fake_local_tles_dir):
    """Mock environment variable TLES."""
    monkeypatch.setenv("TLES", os.path.join(fake_local_tles_dir, "*"))


@pytest.mark.usefixtures("_mock_env_ppp_config_dir_missing")
def test_get_config_path_no_env_defined(caplog):
    """Test getting the config path."""
    with caplog.at_level(logging.WARNING):
        res = _get_config_path()

    assert res == PKG_CONFIG_DIR
    assert caplog.text == ""


@pytest.mark.usefixtures("_mock_env_ppp_config_dir_missing")
def test_check_is_platform_supported_existing(caplog):
    """Test the function to check if an existing platform is supported on default."""
    with caplog.at_level(logging.INFO):
        check_is_platform_supported("NOAA-21")

    logoutput_lines = caplog.text.split("\n")

    expected1 = "Satellite NOAA-21 is supported. NORAD number: 54234"
    expected2 = "Satellite names and NORAD numbers are defined in {path}".format(path=PKG_CONFIG_DIR)

    assert expected1 in logoutput_lines[0]
    assert expected2 in logoutput_lines[1]


@pytest.mark.usefixtures("_mock_env_ppp_config_dir_missing")
def test_check_is_platform_supported_unknown(caplog):
    """Test the function to check if an unknown  platform is supported on default."""
    sat = "UNKNOWN"
    with caplog.at_level(logging.INFO):
        check_is_platform_supported(sat)

    logoutput_lines = caplog.text.split("\n")

    expected1 = "Satellite {satellite} is NOT supported.".format(satellite=sat)
    expected2 = ("Please add it to a local copy of the platforms.txt file and put in " +
                 "the directory pointed to by the environment variable PYORBITAL_CONFIG_PATH")
    expected3 = "Satellite names and NORAD numbers are defined in {path}".format(path=PKG_CONFIG_DIR)

    assert expected1 in logoutput_lines[0]
    assert expected2 in logoutput_lines[1]
    assert expected3 in logoutput_lines[2]


#def test_get_config_path_ppp_config_set_but_not_pyorbital_future(mock, caplog, monkeypatch):
#    """Test getting the config path."""
#    monkeypatch.setenv("SATPY_CONFIG_PATH", "/path/to/satpy/etc")
#    monkeypatch.setenv("PPP_CONFIG_DIR", "/path/to/old/mpop/config/dir")
#
#    with caplog.at_level(logging.WARNING):
#        res = _get_config_path()
#
#    log_output = ("The use of PPP_CONFIG_DIR is no longer supported! " +
#                  "Please use PYORBITAL_CONFIG_PATH if you need a custom config path for pyorbital!")
#    assert log_output in caplog.text
#    assert res == PKG_CONFIG_DIR


def test_get_config_path_ppp_config_set_but_not_pyorbital_is_deprecated(caplog, monkeypatch):
    """Test getting the config path.

    Here the case is tested when the new Pyorbital environment variable is not
    set but the deprecated (old) Satpy/MPOP one is set.

    """
    monkeypatch.setenv("SATPY_CONFIG_PATH", "/path/to/satpy/etc")
    monkeypatch.setenv("PPP_CONFIG_DIR", "/path/to/old/mpop/config/dir")

    with caplog.at_level(logging.WARNING):
        res = _get_config_path()

    assert res == "/path/to/old/mpop/config/dir"

    log_output = ("The use of PPP_CONFIG_DIR is deprecated and will be removed in version 1.9!" +
                  " Please use PYORBITAL_CONFIG_PATH if you need a custom config path for pyorbital!")

    assert log_output in caplog.text


def test_get_config_path_ppp_config_set_and_pyorbital(caplog, monkeypatch):
    """Test getting the config path."""
    pyorbital_config_dir = "/path/to/pyorbital/config/dir"
    monkeypatch.setenv("PYORBITAL_CONFIG_PATH", pyorbital_config_dir)
    monkeypatch.setenv("PPP_CONFIG_DIR", "/path/to/old/mpop/config/dir")

    with caplog.at_level(logging.WARNING):
        res = _get_config_path()

    assert res == pyorbital_config_dir
    assert caplog.text == ""


@pytest.mark.usefixtures("_mock_env_ppp_config_dir_missing")
def test_get_config_path_pyorbital_ppp_missing(caplog, monkeypatch):
    """Test getting the config path.

    The old mpop PPP_CONFIG_PATH is not set but the PYORBITAL one is.
    """
    pyorbital_config_dir = "/path/to/pyorbital/config/dir"
    monkeypatch.setenv("PYORBITAL_CONFIG_PATH", pyorbital_config_dir)

    with caplog.at_level(logging.DEBUG):
        res = _get_config_path()

    assert res == pyorbital_config_dir
    log_output = ("Path to the Pyorbital configuration (where e.g. " +
                  "platforms.txt is found): {path}".format(path=pyorbital_config_dir))
    assert log_output in caplog.text


def test_read_platform_numbers(fake_platforms_file):
    """Test reading the platform names and associated catalougue numbers."""
    res = read_platform_numbers(str(fake_platforms_file))
    assert res == {"NOAA-21": "54234", "NOAA-20": "43013", "UNKNOWN SATELLITE": "99999"}


@pytest.mark.usefixtures("_mock_env_tles_missing")
def test_get_local_tle_path_tle_env_missing():
    """Test getting the path to local TLE files - env TLES missing."""
    res = _get_local_tle_path_from_env()
    assert res is None


@pytest.mark.usefixtures("_mock_env_tles")
def test_get_local_tle_path(fake_local_tles_dir):
    """Test getting the path to local TLE files."""
    res = _get_local_tle_path_from_env()
    assert res == os.path.join(fake_local_tles_dir, "*")


def test_get_uris_and_open_func_using_tles_env(caplog, fake_local_tles_dir, monkeypatch):
    """Test getting the uris and associated open-function for reading tles.

    Test providing no tle file but using the TLES env to find local tle files.
    """
    from collections.abc import Sequence

    monkeypatch.setenv("TLES", str(os.path.join(fake_local_tles_dir, "*")))
    with caplog.at_level(logging.DEBUG):
        uris, _ = _get_uris_and_open_func()

    assert isinstance(uris, Sequence)
    assert uris[0] == str(fake_local_tles_dir / "tle-202211180830.txt")
    log_message = "Reading TLE from {msg}".format(msg=str(fake_local_tles_dir))
    assert log_message in caplog.text


class TLETest(unittest.TestCase):
    """Test TLE reading.

    We're using the wikipedia example::

     ISS (ZARYA)
     1 25544U 98067A   08264.51782528 -.00002182  00000-0 -11606-4 0  2927
     2 25544  51.6416 247.4627 0006703 130.5360 325.0288 15.72125391563537

    """

    def check_example(self, tle):
        """Check the *tle* instance against predetermined values."""
        # line 1
        assert tle.satnumber == "25544"
        assert tle.classification == "U"
        assert tle.id_launch_year == "98"
        assert tle.id_launch_number == "067"
        assert tle.id_launch_piece.strip() == "A"
        assert tle.epoch_year == "08"
        assert tle.epoch_day == 264.51782528
        epoch = (datetime.datetime(2008, 1, 1)
                 + datetime.timedelta(days=264.51782528 - 1))
        assert tle.epoch == epoch
        assert tle.mean_motion_derivative == -2.182e-05
        assert tle.mean_motion_sec_derivative == 0.0
        assert tle.bstar == -1.1606e-05
        assert tle.ephemeris_type == 0
        assert tle.element_number == 292

        # line 2
        assert tle.inclination == 51.6416
        assert tle.right_ascension == 247.4627
        assert tle.excentricity == 0.0006703
        assert tle.arg_perigee == 130.536
        assert tle.mean_anomaly == 325.0288
        assert tle.mean_motion == 15.72125391
        assert tle.orbit == 56353

    def test_from_line(self):
        """Test parsing from line elements."""
        tle = Tle("ISS (ZARYA)", line1=LINE1, line2=LINE2)
        self.check_example(tle)

    def test_from_file(self):
        """Test reading and parsing from a file."""
        from os import close, remove, write
        from tempfile import mkstemp
        filehandle, filename = mkstemp()
        try:
            write(filehandle, "\n".join([LINE0, LINE1, LINE2]).encode("utf-8"))
            close(filehandle)
            tle = Tle("ISS (ZARYA)", filename)
            self.check_example(tle)
        finally:
            remove(filename)

    def test_from_file_with_hyphenated_platform_name(self):
        """Test reading and parsing from a file with a slightly different name."""
        from os import close, remove, write
        from tempfile import mkstemp
        filehandle, filename = mkstemp()
        try:
            write(filehandle, NOAA19_3LINES.encode("utf-8"))
            close(filehandle)
            tle = Tle("NOAA-19", filename)
            assert tle.satnumber == "33591"
        finally:
            remove(filename)

    def test_from_file_with_no_platform_name(self):
        """Test reading and parsing from a file with a slightly different name."""
        from os import close, remove, write
        from tempfile import mkstemp
        filehandle, filename = mkstemp()
        try:
            write(filehandle, NOAA19_2LINES.encode("utf-8"))
            close(filehandle)
            tle = Tle("NOAA-19", filename)
            assert tle.satnumber == "33591"
        finally:
            remove(filename)

    def test_from_mmam_xml(self):
        """Test reading from an MMAM XML file."""
        from tempfile import TemporaryDirectory

        save_dir = TemporaryDirectory()
        with save_dir:
            fname = os.path.join(save_dir.name, "20210420_Metop-B_ADMIN_MESSAGE_NO_127.xml")
            with open(fname, "w") as fid:
                fid.write(tle_xml)
            tle = Tle("", tle_file=fname)
        self.check_example(tle)


FETCH_PLAIN_TLE_CONFIG = {
    "fetch_plain_tle": {
        "source_1": ["mocked_url_1", "mocked_url_2", "mocked_url_3"],
        "source_2": ["mocked_url_4"]
    }
}
FETCH_SPACETRACK_CONFIG = {
    "fetch_spacetrack": {
        "user": "username",
        "password": "passw0rd"
    }
}


class TestDownloader(unittest.TestCase):
    """Test TLE downloader."""

    def setUp(self):
        """Create a downloader instance."""
        from pyorbital.tlefile import Downloader
        self.config = {}
        self.dl = Downloader(self.config)

    def test_init(self):
        """Test the initialization."""
        assert self.dl.config is self.config

    @mock.patch("pyorbital.tlefile.requests")
    def test_fetch_plain_tle_not_configured(self, requests):
        """Test downloading and a TLE file from internet."""
        requests.get = mock.MagicMock()
        requests.get.return_value = _get_req_response(200)

        # Not configured
        self.dl.config["downloaders"] = {}
        res = self.dl.fetch_plain_tle()
        assert res == {}
        requests.get.assert_not_called()

    @mock.patch("pyorbital.tlefile.requests")
    def test_fetch_plain_tle_two_sources(self, requests):
        """Test downloading and a TLE file from internet."""
        requests.get = mock.MagicMock()
        requests.get.return_value = _get_req_response(200)

        # Two sources, one with multiple locations
        self.dl.config["downloaders"] = FETCH_PLAIN_TLE_CONFIG

        res = self.dl.fetch_plain_tle()
        assert "source_1" in res
        assert len(res["source_1"]) == 3
        assert res["source_1"][0].line1 == LINE1
        assert res["source_1"][0].line2 == LINE2
        assert "source_2" in res
        assert len(res["source_2"]) == 1
        assert mock.call("mocked_url_1", timeout=15) in requests.get.mock_calls
        assert len(requests.get.mock_calls) == 4

    @mock.patch("pyorbital.tlefile.requests")
    def test_fetch_plain_tle_server_is_a_teapot(self, requests):
        """Test downloading a TLE file from internet."""
        requests.get = mock.MagicMock()
        # No data returned because the server is a teapot
        requests.get.return_value = _get_req_response(418)

        # Two sources, one with multiple locations
        self.dl.config["downloaders"] = FETCH_PLAIN_TLE_CONFIG

        res = self.dl.fetch_plain_tle()
        # The sources are in the dict ...
        assert len(res) == 2
        # ... but there are no TLEs
        assert len(res["source_1"]) == 0
        assert len(res["source_2"]) == 0

        assert mock.call("mocked_url_1", timeout=15) in requests.get.mock_calls
        assert len(requests.get.mock_calls) == 4

    @mock.patch("pyorbital.tlefile.requests")
    def test_fetch_spacetrack_login_fails(self, requests):
        """Test downloading TLEs from space-track.org."""
        mock_post = mock.MagicMock()
        mock_session = mock.MagicMock()
        mock_session.post = mock_post
        requests.Session.return_value.__enter__.return_value = mock_session

        self.dl.config["platforms"] = {
            25544: "ISS"
        }
        self.dl.config["downloaders"] = FETCH_SPACETRACK_CONFIG

        # Login fails, because the server is a teapot
        mock_post.return_value.status_code = 418
        res = self.dl.fetch_spacetrack()
        # Empty list of TLEs is returned
        assert res == []
        # The login was anyway attempted
        mock_post.assert_called_with(
            "https://www.space-track.org/ajaxauth/login",
            data={"identity": "username", "password": "passw0rd"})

    @mock.patch("pyorbital.tlefile.requests")
    def test_fetch_spacetrack_get_fails(self, requests):
        """Test downloading TLEs from space-track.org."""
        mock_post = mock.MagicMock()
        mock_get = mock.MagicMock()
        mock_session = mock.MagicMock()
        mock_session.post = mock_post
        mock_session.get = mock_get
        requests.Session.return_value.__enter__.return_value = mock_session

        self.dl.config["platforms"] = {
            25544: "ISS"
        }
        self.dl.config["downloaders"] = FETCH_SPACETRACK_CONFIG

        # Login works, but something is wrong (teapot) when asking for data
        mock_post.return_value.status_code = 200
        mock_get.return_value.status_code = 418
        res = self.dl.fetch_spacetrack()
        assert res == []
        mock_get.assert_called_with("https://www.space-track.org/"
                                    "basicspacedata/query/class/tle_latest/"
                                    "ORDINAL/1/NORAD_CAT_ID/25544/format/tle")

    @mock.patch("pyorbital.tlefile.requests")
    def test_fetch_spacetrack_success(self, requests):
        """Test downloading TLEs from space-track.org."""
        mock_post = mock.MagicMock()
        mock_get = mock.MagicMock()
        mock_session = mock.MagicMock()
        mock_session.post = mock_post
        mock_session.get = mock_get
        requests.Session.return_value.__enter__.return_value = mock_session

        tle_text = "\n".join((LINE0, LINE1, LINE2))
        self.dl.config["platforms"] = {
            25544: "ISS"
        }
        self.dl.config["downloaders"] = FETCH_SPACETRACK_CONFIG

        # Login works and data is received
        mock_post.return_value.status_code = 200
        mock_get.return_value.status_code = 200
        mock_get.return_value.text = tle_text
        res = self.dl.fetch_spacetrack()
        assert len(res) == 1
        assert res[0].line1 == LINE1
        assert res[0].line2 == LINE2

    def test_read_tle_files(self):
        """Test reading TLE files from a file system."""
        from tempfile import TemporaryDirectory

        tle_text = "\n".join((LINE0, LINE1, LINE2))

        save_dir = TemporaryDirectory()
        with save_dir:
            fname = os.path.join(save_dir.name, "tle_20200129_1600.txt")
            with open(fname, "w") as fid:
                fid.write(tle_text)

            # Add a non-existent file, it shouldn't cause a crash
            nonexistent = os.path.join(save_dir.name, "not_here.txt")
            # Use a wildcard to collect files (passed to glob)
            starred_fname = os.path.join(save_dir.name, "tle*txt")
            self.dl.config["downloaders"] = {
                "read_tle_files": {
                    "paths": [fname, nonexistent, starred_fname]
                }
            }
            res = self.dl.read_tle_files()
        assert len(res) == 2
        assert res[0].line1 == LINE1
        assert res[0].line2 == LINE2

    def test_read_xml_admin_messages(self):
        """Test reading TLE files from a file system."""
        from tempfile import TemporaryDirectory

        save_dir = TemporaryDirectory()
        with save_dir:
            fname = os.path.join(save_dir.name, "20210420_Metop-B_ADMIN_MESSAGE_NO_127.xml")
            with open(fname, "w") as fid:
                fid.write(tle_xml)
            # Add a non-existent file, it shouldn't cause a crash
            nonexistent = os.path.join(save_dir.name, "not_here.txt")
            # Use a wildcard to collect files (passed to glob)
            starred_fname = os.path.join(save_dir.name, "*.xml")
            self.dl.config["downloaders"] = {
                "read_xml_admin_messages": {
                    "paths": [fname, nonexistent, starred_fname]
                }
            }
            res = self.dl.read_xml_admin_messages()

        # There are two sets of TLEs in the file.  And as the same file is
        # parsed twice, 4 TLE objects are returned
        assert len(res) == 4
        assert res[0].line1 == LINE1
        assert res[0].line2 == LINE2
        assert res[1].line1 == LINE1_2
        assert res[1].line2 == LINE2_2


def _get_req_response(code):
    req = mock.MagicMock()
    req.status_code = code
    req.text = "\n".join((LINE0, LINE1, LINE2))
    return req


class TestSQLiteTLE(unittest.TestCase):
    """Test saving TLE data to a SQLite database."""

    def setUp(self):
        """Create a database instance."""
        from tempfile import TemporaryDirectory

        from pyorbital.tlefile import SQLiteTLE, Tle

        self.temp_dir = TemporaryDirectory()
        self.db_fname = os.path.join(self.temp_dir.name, "tle.db")
        self.platforms = {25544: "ISS"}
        self.writer_config = {
            "output_dir": os.path.join(self.temp_dir.name, "tle_dir"),
            "filename_pattern": "tle_%Y%m%d_%H%M%S.%f.txt",
            "write_name": True,
            "write_always": False
        }
        self.db = SQLiteTLE(self.db_fname, self.platforms, self.writer_config)
        self.tle = Tle("ISS", line1=LINE1, line2=LINE2)

    def tearDown(self):
        """Clean temporary files."""
        with suppress(PermissionError, NotADirectoryError):
            self.temp_dir.cleanup()

    def test_init(self):
        """Test that the init did what it should have."""
        from pyorbital.tlefile import PLATFORM_NAMES_TABLE, table_exists

        columns = [col.strip() for col in
                   PLATFORM_NAMES_TABLE.strip("()").split(",")]
        num_columns = len(columns)

        assert os.path.exists(self.db_fname)
        assert table_exists(self.db.db, "platform_names")
        res = self.db.db.execute("select * from platform_names")
        names = [description[0] for description in res.description]
        assert len(names) == num_columns
        for col in columns:
            assert col.split(" ")[0] in names

    def test_update_db(self):
        """Test updating database with new data."""
        from pyorbital.tlefile import ISO_TIME_FORMAT, SATID_TABLE, table_exists

        # Get the column names
        columns = [col.strip() for col in
                   SATID_TABLE.replace("'{}' (", "").strip(")").split(",")]
        # Platform number
        satid = int(list(self.platforms.keys())[0])

        # Data from a platform that isn't configured
        self.db.platforms = {}
        self.db.update_db(self.tle, "foo")
        assert not table_exists(self.db.db, satid)
        assert not self.db.updated

        # Configured platform
        self.db.platforms = self.platforms
        self.db.update_db(self.tle, "foo")
        assert table_exists(self.db.db, satid)
        assert self.db.updated

        # Check that all the columns were added
        res = self.db.db.execute(f"select * from '{satid:d}'")  # noseq
        names = [description[0] for description in res.description]
        for col in columns:
            assert col.split(" ")[0] in names

        # Check the data
        data = res.fetchall()
        assert len(data) == 1
        # epoch
        assert data[0][0] == "2008-09-20T12:25:40.104192"
        # TLE
        assert data[0][1] == "\n".join((LINE1, LINE2))
        # Date when the data were added should be close to current time
        date_added = datetime.datetime.strptime(data[0][2], ISO_TIME_FORMAT)
        now = datetime.datetime.utcnow()
        assert (now - date_added).total_seconds() < 1.0
        # Source of the data
        assert data[0][3] == "foo"

        # Try to add the same data again. Nothing should change even
        # if the source is different if the epoch is the same
        self.db.update_db(self.tle, "bar")
        res = self.db.db.execute(f"select * from '{satid:d}'")  # noseq
        data = res.fetchall()
        assert len(data) == 1
        date_added2 = datetime.datetime.strptime(data[0][2], ISO_TIME_FORMAT)
        assert date_added == date_added2
        # Source of the data
        assert data[0][3] == "foo"

    def test_write_tle_txt(self):
        """Test reading data from the database and writing it to a file."""
        import glob
        tle_dir = self.writer_config["output_dir"]

        # Put some data in the database
        self.db.update_db(self.tle, "foo")

        # Fake that the database hasn't been updated
        self.db.updated = False

        # Try to dump the data to disk
        self.db.write_tle_txt()

        # The output dir hasn't been created
        assert not os.path.exists(tle_dir)

        self.db.updated = True
        self.db.write_tle_txt()

        # The dir should be there
        assert os.path.exists(tle_dir)
        # There should be one file in the directory
        files = glob.glob(os.path.join(tle_dir, "tle_*txt"))
        assert len(files) == 1
        # The file should have been named with the date ('%' characters
        # not there anymore)
        assert "%" not in files[0]
        # The satellite name should be in the file
        with open(files[0], "r") as fid:
            data = fid.read().split("\n")
        assert len(data) == 3
        assert "ISS" in data[0]
        assert data[1] == LINE1
        assert data[2] == LINE2

        # Call the writing again, nothing should be written. In
        # real-life this assumes a re-run has been done without new
        # TLE data
        self.db.updated = False
        self.db.write_tle_txt()
        files = glob.glob(os.path.join(tle_dir, "tle_*txt"))
        assert len(files) == 1

        # Force writing with every call
        # Do not write the satellite name
        self.db.writer_config["write_always"] = True
        self.db.writer_config["write_name"] = False
        # Wait a bit to ensure different filename
        time.sleep(2)
        self.db.write_tle_txt()
        files = sorted(glob.glob(os.path.join(tle_dir, "tle_*txt")))
        assert len(files) == 2
        with open(files[1], "r") as fid:
            data = fid.read().split("\n")
        assert len(data) == 2
        assert data[0] == LINE1
        assert data[1] == LINE2

def test_tle_instance_printing():
    """Test the print the Tle instance."""
    tle = Tle("ISS", line1=LINE1, line2=LINE2)

    expected = "{'arg_perigee': 130.536,\n 'bstar': -1.1606e-05,\n 'classification': 'U',\n 'element_number': 292,\n 'ephemeris_type': 0,\n 'epoch': np.datetime64('2008-09-20T12:25:40.104192'),\n 'epoch_day': 264.51782528,\n 'epoch_year': '08',\n 'excentricity': 0.0006703,\n 'id_launch_number': '067',\n 'id_launch_piece': 'A  ',\n 'id_launch_year': '98',\n 'inclination': 51.6416,\n 'mean_anomaly': 325.0288,\n 'mean_motion': 15.72125391,\n 'mean_motion_derivative': -2.182e-05,\n 'mean_motion_sec_derivative': 0.0,\n 'orbit': 56353,\n 'right_ascension': 247.4627,\n 'satnumber': '25544'}"  # noqa

    assert str(tle) == expected<|MERGE_RESOLUTION|>--- conflicted
+++ resolved
@@ -20,7 +20,6 @@
 """Test TLE file reading, TLE downloading and stroging TLEs to database."""
 
 
-<<<<<<< HEAD
 from pyorbital.tlefile import Tle
 from pyorbital import tlefile
 from pyorbital.tlefile import (_get_config_path,
@@ -33,25 +32,14 @@
 import logging
 import datetime
 import pytest
-=======
-import datetime
-import logging
-import os
-import time
->>>>>>> 97000764
 import unittest
 from contextlib import suppress
 from unittest import mock
-<<<<<<< HEAD
 import os
 from contextlib import suppress
 import time
 from pathlib import Path
 
-=======
-
-import pytest
->>>>>>> 97000764
 
 from pyorbital.tlefile import (
     PKG_CONFIG_DIR,
@@ -67,7 +55,6 @@
 LINE1 = "1 25544U 98067A   08264.51782528 -.00002182  00000-0 -11606-4 0  2927"
 LINE2 = "2 25544  51.6416 247.4627 0006703 130.5360 325.0288 15.72125391563537"
 
-<<<<<<< HEAD
 
 def _write_fake_platforms_txt_file(platforms_filename) -> None:
     with open(platforms_filename, 'w') as platforms_file:
@@ -115,10 +102,6 @@
 
 line1_2 = "1 38771U 12049A   21137.30264622  .00000000  00000+0 -49996-5 0 00017"
 line2_2 = "2 38771  98.7162 197.7716 0002383 106.1049 122.6344 14.21477797449453"
-=======
-LINE1_2 = "1 38771U 12049A   21137.30264622  .00000000  00000+0 -49996-5 0 00017"
-LINE2_2 = "2 38771  98.7162 197.7716 0002383 106.1049 122.6344 14.21477797449453"
->>>>>>> 97000764
 
 
 NOAA19_2LINES = """1 33591U 09005A   21355.91138073  .00000074  00000+0  65091-4 0  9998
