#!/usr/bin/env python
# -*- coding: utf-8 -*-
#
# Copyright (c) 2011-2024 Pytroll Community
#
#
# This program is free software: you can redistribute it and/or modify
# it under the terms of the GNU General Public License as published by
# the Free Software Foundation, either version 3 of the License, or
# (at your option) any later version.
#
# This program is distributed in the hope that it will be useful,
# but WITHOUT ANY WARRANTY; without even the implied warranty of
# MERCHANTABILITY or FITNESS FOR A PARTICULAR PURPOSE.  See the
# GNU General Public License for more details.
#
# You should have received a copy of the GNU General Public License
# along with this program.  If not, see <http://www.gnu.org/licenses/>.
"""Classes and functions for handling TLE files."""

<<<<<<< HEAD
from itertools import zip_longest
from xml.etree import ElementTree as ET
import sqlite3
import requests
import numpy as np
import glob
import os
from urllib.request import urlopen
import datetime as dt
import logging
import io
=======
import datetime as dt
import glob
import io
import logging
import os
import sqlite3
from itertools import zip_longest
from urllib.request import urlopen

#from xml.etree import ElementTree as ET
import defusedxml.ElementTree as ET
import numpy as np
import requests
>>>>>>> 97000764

TLE_GROUPS = ("active",
              "weather",
              "resource",
              "cubesat",
              "stations",
              "sarsat",
              "noaa",
              "amateur",
              "engineering")

TLE_URLS = [f"https://celestrak.org/NORAD/elements/gp.php?GROUP={group}&FORMAT=tle"
            for group in TLE_GROUPS]


LOGGER = logging.getLogger(__name__)
PKG_CONFIG_DIR = os.path.join(os.path.realpath(os.path.dirname(__file__)), "etc")

class TleDownloadTimeoutError(Exception):
    """TLE download timeout exception."""


def _get_config_path():
    """Get the config path for Pyorbital."""
    if "PPP_CONFIG_DIR" in os.environ and "PYORBITAL_CONFIG_PATH" not in os.environ:
        # XXX: Swap when pyorbital 1.9 is released
        #LOGGER.warning(
        #    "The use of PPP_CONFIG_DIR is no longer supported!" +
        #    " Please use PYORBITAL_CONFIG_PATH if you need a custom config path for pyorbital!")
        #LOGGER.debug("Using the package default for configuration: %s", PKG_CONFIG_DIR)
        #return PKG_CONFIG_DIR
        LOGGER.warning(
            "The use of PPP_CONFIG_DIR is deprecated and will be removed in version 1.9!" +
            " Please use PYORBITAL_CONFIG_PATH if you need a custom config path for pyorbital!")
        pyorbital_config_path = os.getenv("PPP_CONFIG_DIR", PKG_CONFIG_DIR)
    else:
        pyorbital_config_path = os.getenv("PYORBITAL_CONFIG_PATH", PKG_CONFIG_DIR)

    LOGGER.debug("Path to the Pyorbital configuration (where e.g. platforms.txt is found): %s",
                 str(pyorbital_config_path))
    return pyorbital_config_path


def get_platforms_filepath():
    """Get the platforms.txt file path.

    Check that the file exists or raise an error.
    """
    config_path = _get_config_path()
    platform_file = os.path.join(config_path, "platforms.txt")
    if not os.path.isfile(platform_file):
        platform_file = os.path.join(PKG_CONFIG_DIR, "platforms.txt")
        if not os.path.isfile(platform_file):
            raise OSError("Platform file {filepath} does not exist!".format(filepath=platform_file))

    return platform_file


def read_platform_numbers(filename, in_upper=False, num_as_int=False):
    """Read platform numbers from $PYORBITAL_CONFIG_PATH/platforms.txt."""
    out_dict = {}

    with open(filename, "r") as fid:
        for row in fid:
            # skip comment lines
            if not row.startswith("#"):
                parts = row.split()
                if len(parts) < 2:
                    continue
                # The satellite name might have whitespace
                platform = " ".join(parts[:-1])
                num = parts[-1]
                if in_upper:
                    platform = platform.upper()
                if num_as_int:
                    num = int(num)
                out_dict[platform] = num

    return out_dict


SATELLITES = read_platform_numbers(get_platforms_filepath(),
                                   in_upper=True, num_as_int=False)
"""
The platform numbers are given in a file $PYORBITAL_CONFIG_PATH/platforms.txt
in the following format:

.. literalinclude:: ../../pyorbital/etc/platforms.txt
  :language: text
  :lines: 5-
"""


def check_is_platform_supported(satname):
    """Check if satellite is supported and print info."""
    if satname in SATELLITES:
        LOGGER.info("Satellite {name} is supported. NORAD number: {norad}".format(
            name=satname, norad=SATELLITES[satname]))
    else:
        LOGGER.info("Satellite {name} is NOT supported.".format(name=satname))
        LOGGER.info("Please add it to a local copy of the platforms.txt file and put in " +
                    "the directory pointed to by the environment variable PYORBITAL_CONFIG_PATH")

    LOGGER.info("Satellite names and NORAD numbers are defined in {filepath}".format(
        filepath=get_platforms_filepath()))


def _dummy_open_stringio(stream):
    return stream


def read(platform, tle_file=None, line1=None, line2=None):
    """Read TLE for *platform*.

    The data are read from *tle_file*, from *line1* and *line2*, from
    the newest file provided in the TLES pattern, or from internet if
    none is provided.

    """
    return Tle(platform, tle_file=tle_file, line1=line1, line2=line2)


def fetch(destination):
    """Fetch TLE from internet and save it to `destination`."""
    with io.open(destination, mode="w", encoding="utf-8") as dest:
        for url in TLE_URLS:
            if not url.lower().startswith("http"):
                raise ValueError(f"{str(url)} is not accepted!")
            response = urlopen(url)  # nosec
            dest.write(response.read().decode("utf-8"))


class ChecksumError(Exception):
    """ChecksumError."""


class Tle(object):
    """Class holding TLE objects."""

    def __init__(self, platform, tle_file=None, line1=None, line2=None):
        """Init."""
        self._platform = platform.strip().upper()
        self._tle_file = tle_file
        self._line1 = line1
        self._line2 = line2

        self.satnumber = None
        self.classification = None
        self.id_launch_year = None
        self.id_launch_number = None
        self.id_launch_piece = None
        self.epoch_year = None
        self.epoch_day = None
        self.epoch = None
        self.mean_motion_derivative = None
        self.mean_motion_sec_derivative = None
        self.bstar = None
        self.ephemeris_type = None
        self.element_number = None
        self.inclination = None
        self.right_ascension = None
        self.excentricity = None
        self.arg_perigee = None
        self.mean_anomaly = None
        self.mean_motion = None
        self.orbit = None

        self._read_tle()
        self._checksum()
        self._parse_tle()

    @property
    def line1(self):
        """Return first TLE line."""
        return self._line1

    @property
    def line2(self):
        """Return second TLE line."""
        return self._line2

    @property
    def platform(self):
        """Return satellite platform name."""
        return self._platform

    def _checksum(self):
        """Calculate checksum for the current TLE."""
        for line in [self._line1, self._line2]:
            check = 0
            for char in line[:-1]:
                if char.isdigit():
                    check += int(char)
                if char == "-":
                    check += 1

            if (check % 10) != int(line[-1]):
                raise ChecksumError(self._platform + " " + line)

    def _read_tle(self):
        """Read TLE data."""
        if self._line1 is not None and self._line2 is not None:
            tle = self._line1.strip() + "\n" + self._line2.strip()
        else:
            uris, open_func = _get_uris_and_open_func(tle_file=self._tle_file)
            tle = _get_first_tle(uris, open_func, platform=self._platform)

            if not tle:
                raise KeyError("Found no TLE entry for '%s'" % self._platform)

        self._line1, self._line2 = tle.split("\n")

    def _parse_tle(self):
        """Parse values from TLE data."""
        def _read_tle_decimal(rep):
            """Convert *rep* to decimal value."""
            if rep[0] in ["-", " ", "+"]:
                digits = rep[1:-2].strip()
                val = rep[0] + "." + digits + "e" + rep[-2:]
            else:
                digits = rep[:-2].strip()
                val = "." + digits + "e" + rep[-2:]

            return float(val)

        self.satnumber = self._line1[2:7]
        self.classification = self._line1[7]
        self.id_launch_year = self._line1[9:11]
        self.id_launch_number = self._line1[11:14]
        self.id_launch_piece = self._line1[14:17]
        self.epoch_year = self._line1[18:20]
        self.epoch_day = float(self._line1[20:32])
        self.epoch = \
            np.datetime64(dt.datetime.strptime(self.epoch_year, "%y") +
                          dt.timedelta(days=self.epoch_day - 1), "us")
        self.mean_motion_derivative = float(self._line1[33:43])
        self.mean_motion_sec_derivative = _read_tle_decimal(self._line1[44:52])
        self.bstar = _read_tle_decimal(self._line1[53:61])
        try:
            self.ephemeris_type = int(self._line1[62])
        except ValueError:
            self.ephemeris_type = 0
        self.element_number = int(self._line1[64:68])

        self.inclination = float(self._line2[8:16])
        self.right_ascension = float(self._line2[17:25])
        self.excentricity = int(self._line2[26:33]) * 10 ** -7
        self.arg_perigee = float(self._line2[34:42])
        self.mean_anomaly = float(self._line2[43:51])
        self.mean_motion = float(self._line2[52:63])
        self.orbit = int(self._line2[63:68])

    def __str__(self):
        """Format the class data for printing."""
        import pprint
        s_var = io.StringIO()
        d_var = dict(([(k, v) for k, v in
                       list(self.__dict__.items()) if k[0] != "_"]))
        pprint.pprint(d_var, s_var)
        return s_var.getvalue()[:-1]


def _get_local_tle_path_from_env():
    """Get the path to possible local TLE files using the environment variable."""
    return os.environ.get("TLES")


def _get_uris_and_open_func(tle_file=None):
    """Get the uri's and the adequate file open call for the TLE files."""
    def _open(filename):
        return io.open(filename, "rb")

    local_tle_path = _get_local_tle_path_from_env()

    if tle_file:
        if isinstance(tle_file, io.StringIO):
            uris = (tle_file,)
            open_func = _dummy_open_stringio
        elif "ADMIN_MESSAGE" in tle_file:
            uris = (io.StringIO(read_tle_from_mmam_xml_file(tle_file)),)
            open_func = _dummy_open_stringio
        else:
            uris = (tle_file,)
            open_func = _open
    elif local_tle_path:
        # TODO: get the TLE file closest in time to the actual satellite
        # overpass, NOT the latest!
        list_of_tle_files = glob.glob(local_tle_path)
        uris = (max(list_of_tle_files, key=os.path.getctime), )
        LOGGER.debug("Reading TLE from %s", uris[0])
        open_func = _open
    else:
        LOGGER.debug("Fetch TLE from the internet.")
        uris = TLE_URLS
        open_func = urlopen

    return uris, open_func


def _get_first_tle(uris, open_func, platform=""):
    return _get_tles_from_uris(uris, open_func, platform=platform, only_first=True)


def _get_tles_from_uris(uris, open_func, platform="", only_first=True):
    tles = []
<<<<<<< HEAD
    _satellites = read_platform_numbers(get_platforms_filepath(), in_upper=True, num_as_int=False)

    designator = "1 " + _satellites.get(platform, '')
=======
    designator = "1 " + SATELLITES.get(platform, "")
>>>>>>> 97000764
    for url in uris:
        fid = open_func(url)
        for l_0 in fid:
            tle = ""
            l_0 = _decode(l_0)
            # This will make the all the tests pass, but not prety!
            # So, should the new test case that fails added in a draft PR, Feb 15, 2023, be removed?
            # if l_0.strip() == platform or l_0.startswith(platform) and 'NOAA' in platform:
            if l_0.strip() == platform:
                l_1 = _decode(next(fid))
                l_2 = _decode(next(fid))
                tle = l_1.strip() + "\n" + l_2.strip()
            elif (platform in _satellites or not only_first) and l_0.strip().startswith(designator):
                l_1 = l_0
                l_2 = _decode(next(fid))
                tle = l_1.strip() + "\n" + l_2.strip()
                if platform:
                    LOGGER.debug("Found platform %s, ID: %s", platform, _satellites[platform])
            elif open_func == _dummy_open_stringio and l_0.startswith(designator):
                l_1 = l_0
                l_2 = _decode(next(fid))
                tle = l_1.strip() + "\n" + l_2.strip()
            if tle:
                if only_first:
                    return tle
                tles.append(tle)
    if only_first:
        return ""
    return tles


def _decode(itm):
    if isinstance(itm, str):
        return itm
    return itm.decode("utf-8")


PLATFORM_NAMES_TABLE = "(satid text primary key, platform_name text)"
SATID_TABLE = ("'{}' (epoch date primary key, tle text, insertion_time date,"
               " source text)")
SATID_VALUES = "INSERT INTO '{}' VALUES (?, ?, ?, ?)"
PLATFORM_VALUES = "INSERT INTO platform_names VALUES (?, ?)"
ISO_TIME_FORMAT = "%Y-%m-%dT%H:%M:%S.%f"


class Downloader(object):
    """Class for downloading TLE data."""

    def __init__(self, config):
        """Init."""
        self.config = config

    def fetch_plain_tle(self):
        """Fetch plain text-formated TLE data."""
        tles = {}
        if "fetch_plain_tle" in self.config["downloaders"]:
            sources = self.config["downloaders"]["fetch_plain_tle"]
            for source in sources:
                tles[source] = []
                failures = []
                for uri in sources[source]:
                    try:
                        req = requests.get(uri, timeout=15)  # 15 seconds
                    except requests.exceptions.Timeout:
                        raise TleDownloadTimeoutError(f"Failed to make request to {str(uri)} within 15 seconds!")
                    if req.status_code == 200:
                        tles[source] += _parse_tles_for_downloader((req.text,), io.StringIO)
                    else:
                        failures.append(uri)
                if len(failures) > 0:
                    logging.error(
                        "Could not fetch TLEs from %s, %d failure(s): [%s]",
                        source, len(failures), ", ".join(failures))
                logging.info("Downloaded %d TLEs from %s",
                             len(tles[source]), source)
        return tles

    def fetch_spacetrack(self):
        """Fetch TLE data from Space-Track."""
        tles = []
        login_url = "https://www.space-track.org/ajaxauth/login"
        download_url = ("https://www.space-track.org/basicspacedata/query/"
                        "class/tle_latest/ORDINAL/1/NORAD_CAT_ID/%s/format/"
                        "tle")
        download_url = download_url % ",".join(
            [str(key) for key in self.config["platforms"]])

        user = self.config["downloaders"]["fetch_spacetrack"]["user"]
        password = self.config["downloaders"]["fetch_spacetrack"]["password"]
        credentials = {"identity": user, "password": password}

        with requests.Session() as session:
            # Login
            req = session.post(login_url, data=credentials)

            if req.status_code != 200:
                logging.error("Could not login to Space-Track")
                return tles

            # Get the data
            req = session.get(download_url)

            if req.status_code == 200:
                tles = _parse_tles_for_downloader((req.text,), io.StringIO)
            else:
                logging.error("Could not retrieve TLEs from Space-Track")

        logging.info("Downloaded %d TLEs from %s", len(tles), "spacetrack")

        return tles

    def read_tle_files(self):
        """Read TLE data from files."""
        paths = self.config["downloaders"]["read_tle_files"]["paths"]

        # Collect filenames
        fnames = collect_filenames(paths)
        tles = _parse_tles_for_downloader(fnames, open)
        logging.info("Loaded %d TLEs from local files", len(tles))

        return tles

    def read_xml_admin_messages(self):
        """Read Eumetsat admin messages in XML format."""
        paths = self.config["downloaders"]["read_xml_admin_messages"]["paths"]
        tles = read_tles_from_mmam_xml_files(paths)
        logging.info("Loaded %d TLEs from admin message XML files", len(tles))

        return tles


def _parse_tles_for_downloader(item, open_func):
    return [Tle("", tle_file=io.StringIO(tle)) for tle in
            _get_tles_from_uris(item, open_func, platform="", only_first=False)]


def collect_filenames(paths):
    """Collect all filenames from *paths*."""
    fnames = []
    for path in paths:
        if "*" in path:
            fnames += glob.glob(path)
        else:
            if not os.path.exists(path):
                logging.error("File %s doesn't exist.", path)
                continue
            fnames += [path]
    return fnames


def read_tles_from_mmam_xml_files(paths):
    """Read TLE data from a list of MMAM XMl file (EUMETSAT).

    MMAM = Multi-Mission Administration Message
    """
    fnames = collect_filenames(paths)
    tles = []
    for fname in fnames:
        data = read_tle_from_mmam_xml_file(fname).split("\n")
        for two_lines in _group_iterable_to_chunks(2, data):
            tl_stream = io.StringIO("\n".join(two_lines))
            tles.append(Tle("", tle_file=tl_stream))
    return tles


def read_tle_from_mmam_xml_file(fname):
    """Read TLE data from MMAM XMl file (EUMETSAT)."""
    tree = ET.parse(fname)
    root = tree.getroot()
    data = []
    for nav in root.findall(".//navigation"):
        data.append(nav.find(".//line-1").text)
        data.append(nav.find(".//line-2").text)

    return "\n".join(data)


def _group_iterable_to_chunks(n, iterable, fillvalue=None):
    """Collect data into fixed-length chunks or blocks."""
    # _group_iterable_to_chunks(3, 'ABCDEFG', 'x') --> ABC DEF Gxx"
    args = [iter(iterable)] * n
    return zip_longest(fillvalue=fillvalue, *args)


class SQLiteTLE(object):
    """Store TLE data in a sqlite3 database."""

    def __init__(self, db_location, platforms, writer_config):
        """Init."""
        self.db = sqlite3.connect(db_location)
        self.platforms = platforms
        self.writer_config = writer_config
        self.updated = False

        # Create platform_names table if it doesn't exist
        if not table_exists(self.db, "platform_names"):
            cmd = "CREATE TABLE platform_names " + PLATFORM_NAMES_TABLE
            with self.db:
                self.db.execute(cmd)
                logging.info("Created database table 'platform_names'")

    def update_db(self, tle, source):
        """Update the collected data.

        Only data with newer epoch than the existing one is used.

        """
        num = int(tle.satnumber)
        if num not in self.platforms:
            return
        tle.platform_name = self.platforms[num]
        if not table_exists(self.db, num):
            cmd = "CREATE TABLE " + SATID_TABLE.format(num)
            with self.db:
                self.db.execute(cmd)
                logging.info("Created database table '%d'", num)
            cmd = ""
            with self.db:
                self.db.execute(PLATFORM_VALUES, (num, self.platforms[num]))
                logging.info("Added platform name '%s' for ID '%d'",
                             self.platforms[num], num)
        cmd = SATID_VALUES.format(num)
        epoch = tle.epoch.item().isoformat()
        tle = "\n".join([tle.line1, tle.line2])
        now = dt.datetime.utcnow().isoformat()
        try:
            with self.db:
                self.db.execute(cmd, (epoch, tle, now, source))
                logging.info("Added TLE for %d (%s), epoch: %s, source: %s",
                             num, self.platforms[num], epoch, source)
                self.updated = True
        except sqlite3.IntegrityError:
            pass

    def write_tle_txt(self):
        """Write TLE data to a text file."""
        if not self.updated and not self.writer_config.get("write_always",
                                                           False):
            return
        pattern = os.path.join(self.writer_config["output_dir"],
                               self.writer_config["filename_pattern"])
        now = dt.datetime.utcnow()
        fname = now.strftime(pattern)
        out_dir = os.path.dirname(fname)
        if not os.path.exists(out_dir):
            os.makedirs(out_dir)
            logging.info("Created directory %s", out_dir)
        data = []

        for satid, platform_name in self.platforms.items():
            if self.writer_config.get("write_name", False):
                data.append(platform_name)
            query = f"SELECT epoch, tle FROM '{satid:d}' ORDER BY epoch DESC LIMIT 1"  # nosec
            epoch, tle = self.db.execute(query).fetchone()  # nosec
            date_epoch = dt.datetime.strptime(epoch, ISO_TIME_FORMAT)
            tle_age = (
                dt.datetime.utcnow() - date_epoch).total_seconds() / 3600.
            logging.info("Latest TLE for '%s' (%s) is %d hours old.",
                         satid, platform_name, int(tle_age))
            data.append(tle)

        with open(fname, "w") as fid:
            fid.write("\n".join(data))

        logging.info("Wrote %d TLEs to %s", len(data), fname)

    def close(self):
        """Close the database."""
        self.db.close()


def table_exists(db, name):
    """Check if the table 'name' exists in the database."""
    name = str(name)
    query = "SELECT 1 FROM sqlite_master WHERE type='table' and name=?"
    return db.execute(query, (name,)).fetchone() is not None  # nosec


def main():
    """Run a test TLE reading."""
    tle_data = read("Noaa-19")
    print(tle_data)


if __name__ == "__main__":
    main()<|MERGE_RESOLUTION|>--- conflicted
+++ resolved
@@ -18,19 +18,7 @@
 # along with this program.  If not, see <http://www.gnu.org/licenses/>.
 """Classes and functions for handling TLE files."""
 
-<<<<<<< HEAD
-from itertools import zip_longest
-from xml.etree import ElementTree as ET
-import sqlite3
-import requests
-import numpy as np
-import glob
-import os
-from urllib.request import urlopen
-import datetime as dt
-import logging
-import io
-=======
+
 import datetime as dt
 import glob
 import io
@@ -40,11 +28,9 @@
 from itertools import zip_longest
 from urllib.request import urlopen
 
-#from xml.etree import ElementTree as ET
 import defusedxml.ElementTree as ET
 import numpy as np
 import requests
->>>>>>> 97000764
 
 TLE_GROUPS = ("active",
               "weather",
@@ -350,13 +336,9 @@
 
 def _get_tles_from_uris(uris, open_func, platform="", only_first=True):
     tles = []
-<<<<<<< HEAD
     _satellites = read_platform_numbers(get_platforms_filepath(), in_upper=True, num_as_int=False)
 
-    designator = "1 " + _satellites.get(platform, '')
-=======
-    designator = "1 " + SATELLITES.get(platform, "")
->>>>>>> 97000764
+    designator = "1 " + _satellites.get(platform, "")
     for url in uris:
         fid = open_func(url)
         for l_0 in fid:
