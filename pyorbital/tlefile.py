--- conflicted
+++ resolved
@@ -17,12 +17,7 @@
 # You should have received a copy of the GNU General Public License
 # along with this program.  If not, see <http://www.gnu.org/licenses/>.
 """Classes and functions for handling TLE files."""
-<<<<<<< HEAD
 import contextlib
-=======
-
-
->>>>>>> 1e651fb4
 import datetime as dt
 import glob
 import io
@@ -336,32 +331,7 @@
 def _get_tles_from_uris(uris, open_func, platform="", only_first=True):
     tles = []
     for url in uris:
-<<<<<<< HEAD
-        with _uri_open(url, open_func) as fid:
-            for l_0 in fid:
-                tle = ""
-                l_0 = _decode(l_0)
-                if l_0.strip() == platform:
-                    l_1 = _decode(next(fid))
-                    l_2 = _decode(next(fid))
-                    tle = l_1.strip() + "\n" + l_2.strip()
-                elif (platform in SATELLITES or not only_first) and l_0.strip().startswith(designator):
-                    l_1 = l_0
-                    l_2 = _decode(next(fid))
-                    tle = l_1.strip() + "\n" + l_2.strip()
-                    if platform:
-                        LOGGER.debug("Found platform %s, ID: %s", platform, SATELLITES[platform])
-                elif open_func == _dummy_open_stringio and l_0.startswith(designator):
-                    l_1 = l_0
-                    l_2 = _decode(next(fid))
-                    tle = l_1.strip() + "\n" + l_2.strip()
-                if tle:
-                    if only_first:
-                        return tle
-                    tles.append(tle)
-=======
         tles += _get_tles_from_url(url, open_func, platform, only_first)
->>>>>>> 1e651fb4
     if only_first:
         if tles:
             return tles[0]
@@ -369,7 +339,6 @@
     return tles
 
 
-<<<<<<< HEAD
 @contextlib.contextmanager
 def _uri_open(uri, open_func):
     file_obj = open_func(uri)
@@ -378,19 +347,19 @@
     finally:
         if hasattr(file_obj, "close"):
             file_obj.close()
-=======
+
+
 def _get_tles_from_url(url, open_func, platform, only_first):
-    fid = open_func(url)
-    open_is_dummy = open_func == _dummy_open_stringio
-    tles = []
-    for l_0 in fid:
-        tle = _decode_lines(fid, l_0, platform, only_first, open_is_dummy=open_is_dummy)
-        if tle:
-            if only_first:
-                return [tle]
-            tles.append(tle)
-    return tles
->>>>>>> 1e651fb4
+    with _uri_open(url, open_func) as fid:
+        open_is_dummy = open_func == _dummy_open_stringio
+        tles = []
+        for l_0 in fid:
+            tle = _decode_lines(fid, l_0, platform, only_first, open_is_dummy=open_is_dummy)
+            if tle:
+                if only_first:
+                    return [tle]
+                tles.append(tle)
+        return tles
 
 
 def _decode(itm):
