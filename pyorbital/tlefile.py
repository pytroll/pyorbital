#!/usr/bin/env python
# -*- coding: utf-8 -*-

# Copyright (c) 2011.

# Author(s):

#   Esben S. Nielsen <esn@dmi.dk>
#   Martin Raspaud <martin.raspaud@smhi.se>

# This program is free software: you can redistribute it and/or modify
# it under the terms of the GNU General Public License as published by
# the Free Software Foundation, either version 3 of the License, or
# (at your option) any later version.

# This program is distributed in the hope that it will be useful,
# but WITHOUT ANY WARRANTY; without even the implied warranty of
# MERCHANTABILITY or FITNESS FOR A PARTICULAR PURPOSE.  See the
# GNU General Public License for more details.

# You should have received a copy of the GNU General Public License
# along with this program.  If not, see <http://www.gnu.org/licenses/>.


import datetime

tle_urls = ('http://celestrak.com/NORAD/elements/weather.txt',
            'http://celestrak.com/NORAD/elements/resource.txt')

def read(satellite, tle_file=None, line1=None, line2=None):
    """Read TLE for *satellite* from *tle_file*, from *line1* and *line2*, or
    from internet if none is provided.
    """
    return Tle(satellite, tle_file=tle_file, line1=line1, line2=line2)

class Tle(object):
    """Class holding TLE objects.
    """    

    def __init__(self, satellite, tle_file=None, line1=None, line2=None):
        satellite = satellite.strip().upper()

        if line1 is not None and line2 is not None:
            tle = line1.strip() + "\n" + line2.strip()
        else:
            if tle_file:
                urls = (tle_file,)
                open_func = open
            else:
                import urllib2
                urls = tle_urls
                open_func = urllib2.urlopen
            
            tle = ""
            for url in urls:
                fp = open_func(url)
                for l0 in fp:
                    l1, l2 = fp.next(), fp.next()
                    if l0.strip() == satellite:
                        tle = l1.strip() + "\n" + l2.strip()
                        break
                fp.close()
                if tle:
                    break
            
            if not tle:
                raise AttributeError, "Found no TLE entry for '%s'" % satellite

        self._read_tle(tle)

    def _read_tle(self, lines):

        def _read_tle_decimal(rep):
            num = int(rep[:-2]) * 1.0e-5
            exp = int(rep[-2:])
            return num * 10 ** exp

        lines = lines.split()
        self.satnumber = lines[1][:5]
        self.classification = lines[1][5:]
        self.id_launch_year = lines[2][:2]
        self.id_launch_number = lines[2][2:5]
        self.id_launch_piece = lines[2][5:]
        self.epoch_year = int(lines[3][:2])
        self.epoch_day = float(lines[3][2:])
        self.epoch = (datetime.datetime.strptime(lines[3][:2], "%y") +
                             datetime.timedelta(days=float(lines[3][2:]) - 1))
        self.mean_motion_derivative = float(lines[4])
        self.mean_motion_sec_derivative = _read_tle_decimal(lines[5])
        self.bstar = _read_tle_decimal(lines[6])
        self.ephemeris_type = int(lines[7])
        self.element_number = int(lines[8][:-1])

        self.inclination = float(lines[11])
        self.right_ascension = float(lines[12])
        self.excentricity = int(lines[13]) * 10 ** -7
        self.arg_perigee = float(lines[14])
        self.mean_anomaly = float(lines[15])
<<<<<<< HEAD
        if len(lines) > 17:
            self.orbit = int(lines[17][:-1])
            self.mean_motion = float(lines[16])
        else:
            self.orbit = int(lines[16][11:-1])
            self.mean_motion = float(lines[16][:11])
=======
        self.mean_motion = float(lines[16][:11])
        if len(lines) == 17:
            self.orbit = int(lines[16][11:-1])
        else:
            self.orbit = int(lines[17][:-1]) 
>>>>>>> c4ebb824

    def __str__(self):
        import pprint, StringIO
        s = StringIO.StringIO()
        pprint.pprint(self.__dict__, s)
        return s.getvalue()[:-1]

if __name__ == '__main__':
    tle = read('noaa 19')
    print tle<|MERGE_RESOLUTION|>--- conflicted
+++ resolved
@@ -1,7 +1,7 @@
 #!/usr/bin/env python
 # -*- coding: utf-8 -*-
 
-# Copyright (c) 2011.
+# Copyright (c) 2011, 2012.
 
 # Author(s):
 
@@ -96,20 +96,12 @@
         self.excentricity = int(lines[13]) * 10 ** -7
         self.arg_perigee = float(lines[14])
         self.mean_anomaly = float(lines[15])
-<<<<<<< HEAD
         if len(lines) > 17:
             self.orbit = int(lines[17][:-1])
             self.mean_motion = float(lines[16])
         else:
             self.orbit = int(lines[16][11:-1])
             self.mean_motion = float(lines[16][:11])
-=======
-        self.mean_motion = float(lines[16][:11])
-        if len(lines) == 17:
-            self.orbit = int(lines[16][11:-1])
-        else:
-            self.orbit = int(lines[17][:-1]) 
->>>>>>> c4ebb824
 
     def __str__(self):
         import pprint, StringIO
