--- conflicted
+++ resolved
@@ -23,6 +23,7 @@
 # along with this program.  If not, see <http://www.gnu.org/licenses/>.
 
 
+from __future__ import print_function
 import io
 import logging
 import datetime
@@ -337,7 +338,6 @@
         return s_var.getvalue()[:-1]
 
 
-<<<<<<< HEAD
 def get_norad_line(satname, satnumber):
 
     #print "... start get_norad_line"
@@ -345,7 +345,7 @@
     platform = satname.strip().upper() # only upper case
     satnum = str(int(satnumber))   # get rid of leading zeros
 
-    print "... get orbital identification line (norad) for", platform, satnum
+    print("... get orbital identification line (norad) for", platform, satnum)
     key = platform+" "+satnum
     sat_dic = {"COMS 1"              :"COMS 1",\
                "ELEKTRO-L 1"         :"ELEKTRO-L 1 (GOMS 2)",\
@@ -389,11 +389,9 @@
     if key in sat_dic:
         return sat_dic[key]
     else:
-        print "*** Warning, unknown satellite ", key, " in get_norad_line (pyorbital/tlefile.py)"
+        print ("*** Warning, unknown satellite ", key, " in get_norad_line (pyorbital/tlefile.py)")
         return key
 
-=======
->>>>>>> 6cc17525
 def main():
     '''Main for testing TLE reading.
     '''
