--- conflicted
+++ resolved
@@ -363,22 +363,16 @@
         LOGGER.debug("Reading TLE from %s", uris[0])
         open_func = _open
     else:
-<<<<<<< HEAD
         if config.get("fetch_from_celestrak", None) is not True:
             warn("In the future, implicit downloads of TLEs from celestak will be disabled by default. "
                  "You can enable it (and remove this warning) by setting PYORBITAL_FETCH_FROM_CELESTRAK to True.",
                  DeprecationWarning)
-        LOGGER.warning("Fetch TLE from the internet.")
-        uris = TLE_URLS
-        open_func = urlopen
-=======
         LOGGER.warning("TLES environment variable points to no TLE files")
         throttle_warning = "TLEs will be downloaded from Celestrak, which can throttle the connection."
         LOGGER.warning(throttle_warning)
         warnings.warn(throttle_warning)
 
         uris, open_func = _get_internet_uris_and_open_method()
->>>>>>> 10467c05
 
     return uris, open_func
 
