#!/usr/bin/env python
# -*- coding: utf-8 -*-


# Copyright (c) 2011-2016 SMHI

# Author(s):

#   Martin Raspaud <martin.raspaud@smhi.se>
#   Adam Dybbroe <adam.dybbroe@smhi.se>

# This program is free software: you can redistribute it and/or modify
# it under the terms of the GNU General Public License as published by
# the Free Software Foundation, either version 3 of the License, or
# (at your option) any later version.

# This program is distributed in the hope that it will be useful,
# but WITHOUT ANY WARRANTY; without even the implied warranty of
# MERCHANTABILITY or FITNESS FOR A PARTICULAR PURPOSE.  See the
# GNU General Public License for more details.

# You should have received a copy of the GNU General Public License
# along with this program.  If not, see <http://www.gnu.org/licenses/>.

from setuptools import setup
import imp

version = imp.load_source('pyorbital.version', 'pyorbital/version.py')

setup(name='pyorbital',
      version=version.__version__,
      description='Orbital parameters and astronomical computations in Python',
      author='Martin Raspaud, Esben S. Nielsen',
      author_email='martin.raspaud@smhi.se',
      classifiers=["Development Status :: 5 - Production/Stable",
                   "Intended Audience :: Science/Research",
                   "License :: OSI Approved :: GNU General Public License v3 " +
                   "or later (GPLv3+)",
                   "Operating System :: OS Independent",
                   "Programming Language :: Python",
                   "Topic :: Scientific/Engineering",
                   "Topic :: Scientific/Engineering :: Astronomy"],
      url="https://github.com/pytroll/pyorbital",
      test_suite='pyorbital.tests.suite',
<<<<<<< HEAD
      #tests_require=['mock', ],
      # test_suite="nose.collector",
      # tests_require="nose",
      package_dir={'pyorbital': 'pyorbital'},
      packages=['pyorbital'],
      install_requires=['numpy>=1.6.0'],
=======
      package_dir = {'pyorbital': 'pyorbital'},
      packages = ['pyorbital'],
      install_requires=['numpy>=1.6.0,!=1.14.0'],
>>>>>>> 5c1036e3
      zip_safe=False,
      )<|MERGE_RESOLUTION|>--- conflicted
+++ resolved
@@ -2,7 +2,7 @@
 # -*- coding: utf-8 -*-
 
 
-# Copyright (c) 2011-2016 SMHI
+# Copyright (c) 2011-2016, 2018 SMHI
 
 # Author(s):
 
@@ -42,17 +42,8 @@
                    "Topic :: Scientific/Engineering :: Astronomy"],
       url="https://github.com/pytroll/pyorbital",
       test_suite='pyorbital.tests.suite',
-<<<<<<< HEAD
-      #tests_require=['mock', ],
-      # test_suite="nose.collector",
-      # tests_require="nose",
       package_dir={'pyorbital': 'pyorbital'},
       packages=['pyorbital'],
-      install_requires=['numpy>=1.6.0'],
-=======
-      package_dir = {'pyorbital': 'pyorbital'},
-      packages = ['pyorbital'],
       install_requires=['numpy>=1.6.0,!=1.14.0'],
->>>>>>> 5c1036e3
       zip_safe=False,
       )