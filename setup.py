--- conflicted
+++ resolved
@@ -23,11 +23,7 @@
 from setuptools import setup
 
 setup(name='pyorbital',
-<<<<<<< HEAD
-      version="0.1.0",
-=======
       version="0.2.0",
->>>>>>> 6105091d
       description='Orbital parameters and astronomical computations in Python',
       author='Martin Raspaud, Esben S. Nielsen',
       author_email='martin.raspaud@smhi.se, esn@dmi.dk',
